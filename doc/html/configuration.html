--- conflicted
+++ resolved
@@ -302,13 +302,26 @@
         </tr>
 
         <tr align="left" valign="middle">
+          <td><b>MillisecondsInTimeStamp</b></td>
+
+          <td>Determines if milliseconds should be added to
+          timestamps. Only available for FIX.4.2 and greater.</td>
+
+          <td>Y<br>
+          N</td>
+
+          <td>Y</td>
+        </tr>
+        
+        <tr align="left" valign="middle">
           <td><b>TimestampPrecision</b></td>
 
-          <td>Used to set the fractional part of timestamp. Allowable values are 0 to 9.</td>
+          <td>Used to set the fractional part of timestamp. Allowable values are 0 to 9.
+If set, overrrides MillisecondsInTimeStamp.</td>
 
           <td>0-9</td>
 
-          <td>3</td>
+          <td></td>
         </tr>
 
         <tr align="left" valign="middle">
@@ -1503,11 +1516,7 @@
           <td></td>
         </tr>
          <tr align="center" valign="middle">
-<<<<<<< HEAD
-          <td colspan="4"></br><b>ACCEPTOR</b></td>
-=======
           <td colspan="4" bgcolor="#BBBBBB"><h3>ACCEPTOR</h3></td>
->>>>>>> b08f18ff
         </tr>
         <tr align="left" valign="middle">
           <td><b>ServerCertificateFile</b></td>
@@ -1535,15 +1544,10 @@
         <tr align="left" valign="middle">
           <td><b>CertificateVerifyLevel</b></td>
 
-<<<<<<< HEAD
-          <td>This directive sets the certificate verification level. It applies to the authentication process used in the
-standard SSL handshake when a connection is established. 0 implies do not verify and 1 implies verify the client.</td>
-=======
           <td>This directive sets the Certificate verification level. 
           It applies to the authentication process used in the
           standard SSL handshake when a connection is established. 
           0 implies do not verify. 1 implies verify.</td>
->>>>>>> b08f18ff
 
           <td></td>
 
@@ -1572,11 +1576,7 @@
         </tr>
         
          <tr align="center" valign="middle">
-<<<<<<< HEAD
-          <td colspan="4"></br><b>INITIATOR</b></td>
-=======
           <td colspan="4" bgcolor="#BBBBBB"><h3>INITIATOR</h3></td>
->>>>>>> b08f18ff
         </tr>
         <tr align="left" valign="middle">
           <td><b>ClientCertificateFile</b></td>
