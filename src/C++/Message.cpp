--- conflicted
+++ resolved
@@ -80,7 +80,6 @@
     setString( string, validate, &sessionDataDictionary, &applicationDataDictionary );
 }
 
-<<<<<<< HEAD
 Message::Message( const message_order &hdrOrder,
                   const message_order &trlOrder,
                   const message_order& order,
@@ -110,7 +109,8 @@
     setString( string, validate, &sessionDataDictionary, &sessionDataDictionary );
   else
     setString( string, validate, &sessionDataDictionary, &applicationDataDictionary );
-=======
+}
+
 Message::Message( const BeginString& beginString, const MsgType& msgType )
 : m_validStructure(true)
 , m_tag( 0 )
@@ -125,14 +125,15 @@
 , m_trailer(copy.m_trailer)
 , m_validStructure(copy.m_validStructure)
 , m_tag(copy.m_tag)
+#ifdef HAVE_EMX
+, m_subMsgType(copy.m_subMsgType)
+#endif
 {
 
 }
 
 Message::~Message()
 {
-  
->>>>>>> 72600ccd
 }
 
 bool Message::InitializeXML( const std::string& url )
@@ -344,21 +345,8 @@
 
   std::string::size_type pos = 0;
   int count = 0;
-<<<<<<< HEAD
-  std::string msg;
-#ifdef HAVE_EMX
-  std::string subMsg;
-#endif
-
-  static int const headerOrder[] =
-  {
-    FIELD::BeginString,
-    FIELD::BodyLength,
-    FIELD::MsgType
-  };
-=======
+
   FIX::MsgType msg;
->>>>>>> 72600ccd
 
   field_type type = header;
 
@@ -378,10 +366,14 @@
 
       if ( field.getTag() == FIELD::MsgType )
       {
-<<<<<<< HEAD
-        msg = field.getString();
+        msg.setString( field.getString() );
+        if ( isAdminMsgType( msg ) )
+        {
+          pApplicationDataDictionary = pSessionDataDictionary;
 #ifdef HAVE_EMX
-        if (!isAdmin())
+          m_subMsgType.assign(msg);
+        }
+        else
         {
           std::string::size_type equalSign = string.find("\0019426=", pos);
           if (equalSign == std::string::npos)
@@ -392,15 +384,8 @@
           if (soh == std::string::npos)
             throw InvalidMessage("EMX message type (9426) soh char not found");
           m_subMsgType.assign(string.substr(equalSign, soh - equalSign ));
+#endif
         }
-        else
-          m_subMsgType.assign(msg);
-#endif
-=======
-        msg.setString( field.getString() );
-        if ( isAdminMsgType( msg ) )
-          pApplicationDataDictionary = pSessionDataDictionary;
->>>>>>> 72600ccd
       }
 
       m_header.appendField( field );
