/****************************************************************************
** Copyright (c) 2001-2014
**
** This file is part of the QuickFIX FIX Engine
**
** This file may be distributed under the terms of the quickfixengine.org
** license as defined by quickfixengine.org and appearing in the file
** LICENSE included in the packaging of this file.
**
** This file is provided AS IS with NO WARRANTY OF ANY KIND, INCLUDING THE
** WARRANTY OF DESIGN, MERCHANTABILITY AND FITNESS FOR A PARTICULAR PURPOSE.
**
** See http://www.quickfixengine.org/LICENSE for licensing information.
**
** Contact ask@quickfixengine.org if any conditions of this licensing are
** not clear to you.
**
****************************************************************************/

#ifdef _MSC_VER
#include "stdafx.h"
#else
#include "config.h"
#endif

#include "ThreadedSocketConnection.h"
#include "ThreadedSocketAcceptor.h"
#include "ThreadedSocketInitiator.h"
#include "Session.h"
#include "Utility.h"

#include <poll.h>

namespace FIX
{
ThreadedSocketConnection::ThreadedSocketConnection
(socket_handle s, Sessions sessions, Log* pLog )
: m_socket( s ), m_pLog( pLog ),
  m_sessions( sessions ), m_pSession( 0 ),
  m_disconnect( false )
{
}

ThreadedSocketConnection::ThreadedSocketConnection
<<<<<<< HEAD
( const SessionID& sessionID, socket_handle s,
  const std::string& address, short port, 
=======
( const SessionID& sessionID, int s,
  const std::string& address, short port,
>>>>>>> 67445493
  Log* pLog,
  const std::string& sourceAddress, short sourcePort )
  : m_socket( s ), m_address( address ), m_port( port ),
    m_sourceAddress( sourceAddress ), m_sourcePort( sourcePort ),
    m_pLog( pLog ),
    m_pSession( Session::lookupSession( sessionID ) ),
    m_disconnect( false )
{
  if ( m_pSession ) m_pSession->setResponder( this );
}

ThreadedSocketConnection::~ThreadedSocketConnection()
{
  if ( m_pSession )
  {
    m_pSession->setResponder( 0 );
    Session::unregisterSession( m_pSession->getSessionID() );
  }
}

bool ThreadedSocketConnection::send( const std::string& msg )
{
  int totalSent = 0;
  while(totalSent < (int)msg.length())
  {
    ssize_t sent = socket_send( m_socket, msg.c_str() + totalSent, msg.length() );
    if(sent < 0) return false;
    totalSent += sent;
  }

  return true;
}

bool ThreadedSocketConnection::connect()
{
  // do the bind in the thread as name resolution may block
  if ( !m_sourceAddress.empty() || m_sourcePort )
    socket_bind( m_socket, m_sourceAddress.c_str(), m_sourcePort );

  return socket_connect(getSocket(), m_address.c_str(), m_port) >= 0;
}

void ThreadedSocketConnection::disconnect()
{
  m_disconnect = true;
  socket_close( m_socket );
}

bool ThreadedSocketConnection::read()
{
  int timeout = 1000; // 1000ms = 1 second
  struct pollfd pfd = { m_socket, POLLIN | POLLPRI, 0 };

  try
  {
    // Wait for input (1 second timeout)
    int result = poll( &pfd, 1, timeout );

    if( result > 0 ) // Something to read
    {
      // We can read without blocking
      ssize_t size = socket_recv( m_socket, m_buffer, sizeof(m_buffer) );
      if ( size <= 0 ) { throw SocketRecvFailed( size ); }
      m_parser.addToStream( m_buffer, size );
    }
    else if( result == 0 && m_pSession ) // Timeout
    {
      m_pSession->next();
    }
    else if( result < 0 ) // Error
    {
      throw SocketRecvFailed( result );
    }

    processStream();
    return true;
  }
  catch ( SocketRecvFailed& e )
  {
    if( m_disconnect )
      return false;

    if( m_pSession )
    {
      m_pSession->getLog()->onEvent( e.what() );
      m_pSession->disconnect();
    }
    else
    {
      disconnect();
    }

    return false;
  }
}

bool ThreadedSocketConnection::readMessage( std::string& msg )
EXCEPT ( SocketRecvFailed )
{
  try
  {
    return m_parser.readFixMessage( msg );
  }
  catch ( MessageParseError& ) {}
  return true;
}

void ThreadedSocketConnection::processStream()
{
  std::string msg;
  while( readMessage(msg) )
  {
    if ( !m_pSession )
    {
      if ( !setSession( msg ) )
      { disconnect(); continue; }
    }
    try
    {
      m_pSession->next( msg, UtcTimeStamp() );
    }
    catch( InvalidMessage& )
    {
      if( !m_pSession->isLoggedOn() )
      {
        disconnect();
        return;
      }
    }
  }
}

bool ThreadedSocketConnection::setSession( const std::string& msg )
{
  m_pSession = Session::lookupSession( msg, true );
  if ( !m_pSession )
  {
    if( m_pLog )
    {
      m_pLog->onEvent( "Session not found for incoming message: " + msg );
      m_pLog->onIncoming( msg );
    }
    return false;
  }

  SessionID sessionID = m_pSession->getSessionID();
  m_pSession = 0;

  // see if the session frees up within 5 seconds
  for( int i = 1; i <= 5; i++ )
  {
    if( !Session::isSessionRegistered( sessionID ) )
      m_pSession = Session::registerSession( sessionID );
    if( m_pSession ) break;
    process_sleep( 1 );
  }

  if ( !m_pSession )
    return false;
  if ( m_sessions.find(m_pSession->getSessionID()) == m_sessions.end() )
    return false;

  m_pSession->setResponder( this );
  return true;
}

} // namespace FIX<|MERGE_RESOLUTION|>--- conflicted
+++ resolved
@@ -42,13 +42,8 @@
 }
 
 ThreadedSocketConnection::ThreadedSocketConnection
-<<<<<<< HEAD
 ( const SessionID& sessionID, socket_handle s,
   const std::string& address, short port, 
-=======
-( const SessionID& sessionID, int s,
-  const std::string& address, short port,
->>>>>>> 67445493
   Log* pLog,
   const std::string& sourceAddress, short sourcePort )
   : m_socket( s ), m_address( address ), m_port( port ),
