/* -*- C++ -*- */

/****************************************************************************
** Copyright (c) 2001-2014
**
** This file is part of the QuickFIX FIX Engine
**
** This file may be distributed under the terms of the quickfixengine.org
** license as defined by quickfixengine.org and appearing in the file
** LICENSE included in the packaging of this file.
**
** This file is provided AS IS with NO WARRANTY OF ANY KIND, INCLUDING THE
** WARRANTY OF DESIGN, MERCHANTABILITY AND FITNESS FOR A PARTICULAR PURPOSE.
**
** See http://www.quickfixengine.org/LICENSE for licensing information.
**
** Contact ask@quickfixengine.org if any conditions of this licensing are
** not clear to you.
**
****************************************************************************/

#ifndef FIX_UTILITY_H
#define FIX_UTILITY_H

#ifdef _MSC_VER
#pragma warning( disable : 4503 4355 4786 4290 )
#endif

#ifndef _MSC_VER
#include "Allocator.h"
#endif

#ifdef HAVE_STLPORT
  #define ALLOCATOR std::allocator
#elif ENABLE_DEBUG_ALLOCATOR
  #include <ext/debug_allocator.h>
  #define ALLOCATOR __gnu_cxx::debug_allocator
#elif ENABLE_NEW_ALLOCATOR
  #include <ext/new_allocator.h>
  #define ALLOCATOR __gnu_cxx::new_allocator
#elif ENABLE_BOOST_FAST_POOL_ALLOCATOR
  #include <boost/pool/pool_alloc.hpp>
  #define ALLOCATOR boost::fast_pool_allocator
#elif ENABLE_MT_ALLOCATOR
  #include <ext/mt_allocator.h>
  #define ALLOCATOR __gnu_cxx::__mt_alloc
#elif ENABLE_BOOST_POOL_ALLOCATOR
  #include <boost/pool/pool_alloc.hpp>
  #define ALLOCATOR boost::pool_allocator
#elif ENABLE_POOL_ALLOCATOR
  #include <ext/pool_allocator.h>
  #define ALLOCATOR __gnu_cxx::__pool_alloc
#elif ENABLE_BITMAP_ALLOCATOR
  #include <ext/bitmap_allocator.h>
  #define ALLOCATOR __gnu_cxx::bitmap_allocator
#elif ENABLE_TBB_ALLOCATOR
  #include <tbb/scalable_allocator.h>
  #define ALLOCATOR tbb::scalable_allocator
#else
  #define ALLOCATOR std::allocator
#endif

#ifdef _MSC_VER
/////////////////////////////////////////////
#include <Winsock2.h>
#include <process.h>
#include <direct.h>
#include <time.h>
typedef int socklen_t;
typedef int ssize_t;
/////////////////////////////////////////////
#else
/////////////////////////////////////////////
#include <sys/types.h>
#include <sys/socket.h>
#include <sys/ioctl.h>
#include <sys/time.h>
#include <sys/stat.h>
#include <netinet/in.h>
#include <netinet/tcp.h>
#include <arpa/inet.h>
#include <netdb.h>
#include <fcntl.h>
#include <unistd.h>
#include <pthread.h>
#include <signal.h>
#include <errno.h>
#include <time.h>
#include <stdlib.h>
/////////////////////////////////////////////
#endif

#include <string>
#include <cstring>
#include <cctype>
#include <ctime>
#include <cstdio>
#include <cstdlib>
#include <memory>

#if defined(HAVE_STD_SHARED_PTR)
  namespace ptr = std;
#elif defined(HAVE_STD_TR1_SHARED_PTR)
  #include <tr1/memory>
  namespace ptr = std::tr1;
#else
  namespace ptr = std;
#endif

namespace FIX
{
void string_replace( const std::string& oldValue,
                     const std::string& newValue,
                     std::string& value );

std::string string_toLower( const std::string& value );
std::string string_toUpper( const std::string& value );
std::string string_strip( const std::string& value );

void socket_init();
void socket_term();
int socket_createAcceptor( int port, bool reuse = false );
int socket_createConnector();
int socket_connect( int s, const char* address, int port );
int socket_accept( int s );
ssize_t socket_recv( int s, char* buf, size_t length );
ssize_t socket_send( int s, const char* msg, size_t length );
void socket_close( int s );
bool socket_fionread( int s, int& bytes );
bool socket_disconnected( int s );
int socket_setsockopt( int s, int opt );
int socket_setsockopt( int s, int opt, int optval );
int socket_getsockopt( int s, int opt, int& optval );
#ifndef _MSC_VER
int socket_fcntl( int s, int opt, int arg );
int socket_getfcntlflag( int s, int arg );
int socket_setfcntlflag( int s, int arg );
#endif
void socket_setnonblock( int s );
bool socket_isValid( int socket );
#ifndef _MSC_VER
bool socket_isBad( int s );
#endif
void socket_invalidate( int& socket );
short socket_hostport( int socket );
const char* socket_hostname( int socket );
const char* socket_hostname( const char* name );
const char* socket_peername( int socket );
std::pair<int, int> socket_createpair();

tm time_gmtime( const time_t* t );
tm time_localtime( const time_t* t );

<<<<<<< HEAD
#if(_MSC_VER >= 1900)
typedef _beginthreadex_proc_type THREAD_START_ROUTINE;
#define THREAD_PROC unsigned int _stdcall
#elif(_MSC_VER > 0)
typedef unsigned int(_stdcall THREAD_START_ROUTINE)(void *);
#define THREAD_PROC unsigned int _stdcall
=======
#ifdef _MSC_VER
typedef unsigned int (_stdcall * THREAD_START_ROUTINE)(void *);
#define  THREAD_PROC unsigned int _stdcall
>>>>>>> a53136fb
#else
extern "C" { typedef void * (THREAD_START_ROUTINE)(void *); }
#define THREAD_PROC void *
#endif

#ifdef _MSC_VER
typedef unsigned thread_id;
#else
typedef pthread_t thread_id;
#endif

bool thread_spawn( THREAD_START_ROUTINE func, void* var, thread_id& thread );
bool thread_spawn( THREAD_START_ROUTINE func, void* var );
void thread_join( thread_id thread );
void thread_detach( thread_id thread );
thread_id thread_self();

void process_sleep( double s );

std::string file_separator();
void file_mkdir( const char* path );
FILE* file_fopen( const char* path, const char* mode );
void file_fclose( FILE* file );
bool file_exists( const char* path );
void file_unlink( const char* path );
int file_rename( const char* oldpath, const char* newpath );
std::string file_appendpath( const std::string& path, const std::string& file );
}

#if( _MSC_VER >= 1400 )
#define HAVE_FSCANF_S 1
#define FILE_FSCANF fscanf_s
#else
#define FILE_FSCANF fscanf
#endif

#if( _MSC_VER >= 1400 )
#define HAVE_SPRINTF_S 1
#define STRING_SPRINTF sprintf_s
#else
#define STRING_SPRINTF sprintf
#endif

#if (!defined(_MSC_VER) || (_MSC_VER >= 1300)) && !defined(HAVE_STLPORT)
using std::abort;
using std::sprintf;
using std::atoi;
using std::atol;
using std::atof;
using std::isdigit;
using std::strcmp;
using std::strftime;
using std::strlen;
using std::abs;
using std::labs;
using std::memcpy;
using std::memset;
using std::exit;
using std::strtod;
using std::strtol;
using std::strerror;
#endif

#endif<|MERGE_RESOLUTION|>--- conflicted
+++ resolved
@@ -151,18 +151,12 @@
 tm time_gmtime( const time_t* t );
 tm time_localtime( const time_t* t );
 
-<<<<<<< HEAD
 #if(_MSC_VER >= 1900)
 typedef _beginthreadex_proc_type THREAD_START_ROUTINE;
 #define THREAD_PROC unsigned int _stdcall
 #elif(_MSC_VER > 0)
-typedef unsigned int(_stdcall THREAD_START_ROUTINE)(void *);
-#define THREAD_PROC unsigned int _stdcall
-=======
-#ifdef _MSC_VER
 typedef unsigned int (_stdcall * THREAD_START_ROUTINE)(void *);
 #define  THREAD_PROC unsigned int _stdcall
->>>>>>> a53136fb
 #else
 extern "C" { typedef void * (THREAD_START_ROUTINE)(void *); }
 #define THREAD_PROC void *
