/* -*- C++ -*- */

/****************************************************************************
** Copyright (c) 2001-2014
**
** This file is part of the QuickFIX FIX Engine
**
** This file may be distributed under the terms of the quickfixengine.org
** license as defined by quickfixengine.org and appearing in the file
** LICENSE included in the packaging of this file.
**
** This file is provided AS IS with NO WARRANTY OF ANY KIND, INCLUDING THE
** WARRANTY OF DESIGN, MERCHANTABILITY AND FITNESS FOR A PARTICULAR PURPOSE.
**
** See http://www.quickfixengine.org/LICENSE for licensing information.
**
** Contact ask@quickfixengine.org if any conditions of this licensing are
** not clear to you.
**
****************************************************************************/

#ifndef FIX_UTILITY_H
#define FIX_UTILITY_H

#ifdef _MSC_VER
#pragma warning( disable : 4503 4355 4786 4290 )
#endif

#ifndef _MSC_VER
#include "Allocator.h"
#endif

#ifdef HAVE_STLPORT
  #define ALLOCATOR std::allocator
#elif ENABLE_DEBUG_ALLOCATOR
  #include <ext/debug_allocator.h>
  #define ALLOCATOR __gnu_cxx::debug_allocator
#elif ENABLE_NEW_ALLOCATOR
  #include <ext/new_allocator.h>
  #define ALLOCATOR __gnu_cxx::new_allocator
#elif ENABLE_BOOST_FAST_POOL_ALLOCATOR
  #include <boost/pool/pool_alloc.hpp>
  #define ALLOCATOR boost::fast_pool_allocator
#elif ENABLE_MT_ALLOCATOR
  #include <ext/mt_allocator.h>
  #define ALLOCATOR __gnu_cxx::__mt_alloc
#elif ENABLE_BOOST_POOL_ALLOCATOR
  #include <boost/pool/pool_alloc.hpp>
  #define ALLOCATOR boost::pool_allocator
#elif ENABLE_POOL_ALLOCATOR
  #include <ext/pool_allocator.h>
  #define ALLOCATOR __gnu_cxx::__pool_alloc
#elif ENABLE_BITMAP_ALLOCATOR
  #include <ext/bitmap_allocator.h>
  #define ALLOCATOR __gnu_cxx::bitmap_allocator
#elif ENABLE_TBB_ALLOCATOR
  #include <tbb/scalable_allocator.h>
  #define ALLOCATOR tbb::scalable_allocator
#else
  #define ALLOCATOR std::allocator
#endif

#ifdef _MSC_VER
/////////////////////////////////////////////
#include <Winsock2.h>
#include <process.h>
#include <direct.h>
#include <time.h>
typedef int socklen_t;
typedef int ssize_t;
/////////////////////////////////////////////
#else
/////////////////////////////////////////////
#include <sys/types.h>
#include <sys/socket.h>
#include <sys/ioctl.h>
#if defined(__SUNPRO_CC)
#include <sys/filio.h>
#endif
#include <sys/time.h>
#include <sys/stat.h>
#include <netinet/in.h>
#include <netinet/tcp.h>
#include <arpa/inet.h>
#include <netdb.h>
#include <fcntl.h>
#include <unistd.h>
#include <pthread.h>
#include <signal.h>
#include <errno.h>
#include <time.h>
#include <stdlib.h>
/////////////////////////////////////////////
#endif

#include <string>
#include <cstring>
#include <cctype>
#include <ctime>
#include <cstdio>
#include <cstdlib>
#include <memory>

#if defined(HAVE_STD_SHARED_PTR)
  namespace ptr = std;
#elif defined(HAVE_STD_TR1_SHARED_PTR)
  namespace ptr = std::tr1;
#elif defined(HAVE_STD_TR1_SHARED_PTR_FROM_TR1_MEMORY_HEADER)
  #include <tr1/memory>
  namespace ptr = std::tr1;
<<<<<<< HEAD
#elif defined(HAVE_BOOST_SHARED_PTR)
  #include <boost/shared_ptr.hpp>
  namespace ptr = boost;
=======
#elif defined(__SUNPRO_CC)
  #if (__SUNPRO_CC <= 0x5140)
  #include "./wx/sharedptr.h"
  namespace ptr = wxWidgets;
  #endif
#elif defined(__TOS_AIX__)
  #include <memory>
  namespace ptr = std::tr1;
>>>>>>> ac49425e
#else
  namespace ptr = std;
#endif

namespace FIX
{
void string_replace( const std::string& oldValue,
                     const std::string& newValue,
                     std::string& value );

std::string string_toLower( const std::string& value );
std::string string_toUpper( const std::string& value );
std::string string_strip( const std::string& value );

void socket_init();
void socket_term();
int socket_bind( int socket, const char* hostname, int port );
int socket_createAcceptor( int port, bool reuse = false );
int socket_createConnector();
int socket_connect( int s, const char* address, int port );
int socket_accept( int s );
ssize_t socket_recv( int s, char* buf, size_t length );
ssize_t socket_send( int s, const char* msg, size_t length );
void socket_close( int s );
bool socket_fionread( int s, int& bytes );
bool socket_disconnected( int s );
int socket_setsockopt( int s, int opt );
int socket_setsockopt( int s, int opt, int optval );
int socket_getsockopt( int s, int opt, int& optval );
#ifndef _MSC_VER
int socket_fcntl( int s, int opt, int arg );
int socket_getfcntlflag( int s, int arg );
int socket_setfcntlflag( int s, int arg );
#endif
void socket_setnonblock( int s );
bool socket_isValid( int socket );
#ifndef _MSC_VER
bool socket_isBad( int s );
#endif
void socket_invalidate( int& socket );
short socket_hostport( int socket );
const char* socket_hostname( int socket );
const char* socket_hostname( const char* name );
const char* socket_peername( int socket );
std::pair<int, int> socket_createpair();

tm time_gmtime( const time_t* t );
tm time_localtime( const time_t* t );

#if(_MSC_VER >= 1900)
typedef _beginthreadex_proc_type THREAD_START_ROUTINE;
#define THREAD_PROC unsigned int _stdcall
#elif(_MSC_VER > 0)
typedef unsigned int (_stdcall * THREAD_START_ROUTINE)(void *);
#define  THREAD_PROC unsigned int _stdcall
#else
extern "C" { typedef void * (THREAD_START_ROUTINE)(void *); }
#define THREAD_PROC void *
#endif

#ifdef _MSC_VER
typedef unsigned thread_id;
#else
typedef pthread_t thread_id;
#endif

bool thread_spawn( THREAD_START_ROUTINE func, void* var, thread_id& thread );
bool thread_spawn( THREAD_START_ROUTINE func, void* var );
void thread_join( thread_id thread );
void thread_detach( thread_id thread );
thread_id thread_self();

void process_sleep( double s );

std::string file_separator();
void file_mkdir( const char* path );
FILE* file_fopen( const char* path, const char* mode );
void file_fclose( FILE* file );
bool file_exists( const char* path );
void file_unlink( const char* path );
int file_rename( const char* oldpath, const char* newpath );
std::string file_appendpath( const std::string& path, const std::string& file );
}

#if( _MSC_VER >= 1400 )
#define HAVE_FSCANF_S 1
#define FILE_FSCANF fscanf_s
#else
#define FILE_FSCANF fscanf
#endif

#if( _MSC_VER >= 1400 )
#define HAVE_SPRINTF_S 1
#define STRING_SPRINTF sprintf_s
#else
#define STRING_SPRINTF sprintf
#endif

#if (!defined(_MSC_VER) || (_MSC_VER >= 1300)) && !defined(HAVE_STLPORT)
using std::abort;
using std::sprintf;
using std::atoi;
using std::atol;
using std::atof;
using std::isdigit;
using std::strcmp;
using std::strftime;
using std::strlen;
using std::abs;
using std::labs;
using std::memcpy;
using std::memset;
using std::exit;
using std::strtod;
using std::strtol;
using std::strerror;
#endif

#endif<|MERGE_RESOLUTION|>--- conflicted
+++ resolved
@@ -108,11 +108,9 @@
 #elif defined(HAVE_STD_TR1_SHARED_PTR_FROM_TR1_MEMORY_HEADER)
   #include <tr1/memory>
   namespace ptr = std::tr1;
-<<<<<<< HEAD
 #elif defined(HAVE_BOOST_SHARED_PTR)
   #include <boost/shared_ptr.hpp>
   namespace ptr = boost;
-=======
 #elif defined(__SUNPRO_CC)
   #if (__SUNPRO_CC <= 0x5140)
   #include "./wx/sharedptr.h"
@@ -121,7 +119,6 @@
 #elif defined(__TOS_AIX__)
   #include <memory>
   namespace ptr = std::tr1;
->>>>>>> ac49425e
 #else
   namespace ptr = std;
 #endif
