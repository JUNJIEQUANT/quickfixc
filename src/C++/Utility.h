--- conflicted
+++ resolved
@@ -101,8 +101,6 @@
 #include <cstdlib>
 #include <memory>
 
-<<<<<<< HEAD
-=======
 #if !defined(HAVE_STD_UNIQUE_PTR)
 #define SmartPtr std::auto_ptr
 #else
@@ -110,7 +108,6 @@
 #define SmartPtr std::unique_ptr
 #endif
 
->>>>>>> deafc8c4
 #if defined(HAVE_STD_SHARED_PTR)
   namespace ptr = std;
 #elif defined(HAVE_STD_TR1_SHARED_PTR)
@@ -133,13 +130,6 @@
 
 namespace FIX
 {
-
-#if !defined(HAVE_STD_UNIQUE_PTR)
-#define SmartPtr std::auto_ptr
-#else
-#define SmartPtr std::unique_ptr
-#endif
-
 void string_replace( const std::string& oldValue,
                      const std::string& newValue,
                      std::string& value );
