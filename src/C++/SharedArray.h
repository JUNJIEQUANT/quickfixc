/* -*- C++ -*- */

/****************************************************************************
** Copyright (c) 2001-2014
**
** This file is part of the QuickFIX FIX Engine
**
** This file may be distributed under the terms of the quickfixengine.org
** license as defined by quickfixengine.org and appearing in the file
** LICENSE included in the packaging of this file.
**
** This file is provided AS IS with NO WARRANTY OF ANY KIND, INCLUDING THE
** WARRANTY OF DESIGN, MERCHANTABILITY AND FITNESS FOR A PARTICULAR PURPOSE.
**
** See http://www.quickfixengine.org/LICENSE for licensing information.
**
** Contact ask@quickfixengine.org if any conditions of this licensing are
** not clear to you.
**
****************************************************************************/

#ifndef SHARED_ARRAY
#define SHARED_ARRAY

#include "config-all.h"
#include "AtomicCount.h"

namespace FIX
{
  /// Shared array with atomic reference count
#ifndef NO_UNALIGNED_ACCESS
  template<typename T>
  class shared_array
  {
    enum
    {
      data_offset = ( sizeof(atomic_count) / sizeof(T) + 1 )
    };

  public:
    shared_array()
    : m_size(0)
    , m_buffer(0)
    {}

    shared_array(const shared_array& rhs)
    : m_size(rhs.m_size)
    , m_buffer(rhs.m_buffer)
    {
      rhs.attach();
    }

    ~shared_array()
    { release(); }

    shared_array& operator=(const shared_array& rhs)
    {
      if( &rhs == this )
        return *this;

      rhs.attach();
      release();

      m_size = rhs.m_size;
      m_buffer = rhs.m_buffer;

      return *this;
    }

    std::size_t size() const
    { return m_size; }

    bool empty() const
    { return m_buffer == 0; }

    operator T* () const
    { return &m_buffer[data_offset]; }

    //optimized function to allocate storage for buffer and counter object at once
    static shared_array create(const std::size_t nSize)
    {
      if(nSize == 0)
        return shared_array();

      //verify the needed buffer size to allocate counter object and nSize elements
      const std::size_t sizeToAllocate = data_offset + nSize;

      //allocate and zero-fill the buffer
      T* storage = new T[ sizeToAllocate ];
      memset(storage, 0, sizeToAllocate * sizeof(T));

      // create the counter object at the end of the storage
      // with initial reference count set to 1
      new (storage) atomic_count( 1 );

      return shared_array(storage, nSize);
    }

  private:

    shared_array( T * buff, std::size_t nSize )
    : m_size(nSize)
    , m_buffer(buff)
    {

    }

    atomic_count* get_counter() const
    {
      return reinterpret_cast<atomic_count*>( m_buffer );
    }

    void increment_reference_count() const
    {
      atomic_count* counter = get_counter();
      ++(*counter);
    }

<<<<<<< HEAD
    long decrement_reference_count()
=======
    long decrement_reference_count() const
>>>>>>> 72600ccd
    {
      atomic_count* counter = get_counter();
      return --(*counter);
    }

    void attach() const
    {
      if( !empty() )
        increment_reference_count();
    }

    void release()
    {
      if( empty() )
        return;

      //free object if reference count has decreased to zero
      if( decrement_reference_count() == 0)
      {
        T * tmpBuff = m_buffer;
        atomic_count* tmpCounter = get_counter();

        m_buffer = 0;
        m_size = 0;

        //explicitly call destructor for the counter object
        tmpCounter->~atomic_count();

        delete [] tmpBuff;
      }
    }

    std::size_t m_size;
    T * m_buffer;
  };
#else
  template<typename T>
  class shared_array
  {
  public:
    shared_array()
    : m_size(0)
    , m_buffer(0)
    , m_pCtr(0)
    {}

    shared_array(const shared_array& rhs)
    : m_size(rhs.m_size)
    , m_buffer(rhs.m_buffer)
    {
      rhs.attach();
    }

    ~shared_array()
    { release(); }

    shared_array& operator=(const shared_array& rhs)
    {
      if( &rhs == this )
        return *this;

      rhs.attach();
      release();

      m_size = rhs.m_size;
      m_buffer = rhs.m_buffer;
      m_pCtr = rhs.m_pCtr;

      return *this;
    }

    std::size_t size() const
    { return m_size; }

    bool empty() const
    { return m_buffer == 0; }

    operator T* () const
    { return m_buffer; }

    //optimized function to allocate storage for buffer and counter object at once
    static shared_array create(const std::size_t nSize)
    {
      if(nSize <= 0)
        return shared_array();

      //verify the needed buffer size to allocate counter object and nSize elements
      const std::size_t sizeToAllocate = (nSize * sizeof(T)) + sizeof(atomic_count) + 15;

      //allocate and zero-fill the buffer
      void * buf = std::malloc(sizeToAllocate);
      memset(buf, 0, sizeToAllocate);

      // create the counter object at the end of the storage
      // with initial reference count set to 1
      /* round up to multiple of alignment : add (alignment - 1) and then round down by masking */
      void *ptr = (void *) (((uintptr_t)(buf) + nSize * sizeof(T) + 15) & ~ (uintptr_t)0x0F);
      new (ptr) atomic_count( 1 );

      T* storage = reinterpret_cast<T*>(buf);
      return shared_array(storage, nSize, ptr);
    }

  private:

    shared_array( T * buff, std::size_t nSize, void * pCtr )
    : m_size(nSize)
    , m_buffer(buff)
    , m_pCtr(pCtr)
    {

    }

    atomic_count* get_counter() const
    {
      return reinterpret_cast<atomic_count*>( m_pCtr );
    }

    void increment_reference_count() const
    {
      atomic_count* counter = get_counter();
      ++(*counter);
    }

    long decrement_reference_count()
    {
      atomic_count* counter = get_counter();
      return --(*counter);
    }

    void attach() const
    {
      if( !empty() )
        increment_reference_count();
    }

    void release()
    {
      if( empty() )
        return;

      //free object if reference count has decreased to zero
      if( decrement_reference_count() == 0)
      {
        T * tmpBuff = m_buffer;
        atomic_count* tmpCounter = get_counter();

        m_buffer = 0;
        m_size = 0;

        //explicitly call destructor for the counter object
        tmpCounter->~atomic_count();

        std::free(tmpBuff);
      }
    }

    std::size_t m_size;
    T * m_buffer;
    void  * m_pCtr;
  };
#endif
}

#endif<|MERGE_RESOLUTION|>--- conflicted
+++ resolved
@@ -116,11 +116,7 @@
       ++(*counter);
     }
 
-<<<<<<< HEAD
-    long decrement_reference_count()
-=======
     long decrement_reference_count() const
->>>>>>> 72600ccd
     {
       atomic_count* counter = get_counter();
       return --(*counter);
@@ -245,7 +241,7 @@
       ++(*counter);
     }
 
-    long decrement_reference_count()
+    long decrement_reference_count() const
     {
       atomic_count* counter = get_counter();
       return --(*counter);
