/* -*- C++ -*- */

/****************************************************************************
** Copyright (c) 2001-2014
**
** This file is part of the QuickFIX FIX Engine
**
** This file may be distributed under the terms of the quickfixengine.org
** license as defined by quickfixengine.org and appearing in the file
** LICENSE included in the packaging of this file.
**
** This file is provided AS IS with NO WARRANTY OF ANY KIND, INCLUDING THE
** WARRANTY OF DESIGN, MERCHANTABILITY AND FITNESS FOR A PARTICULAR PURPOSE.
**
** See http://www.quickfixengine.org/LICENSE for licensing information.
**
** Contact ask@quickfixengine.org if any conditions of this licensing are
** not clear to you.
**
****************************************************************************/

#ifndef FIX_FIELD
#define FIX_FIELD

#ifdef _MSC_VER
#pragma warning( disable : 4786 )
#endif

#include <sstream>
#include <numeric>
#include "FieldNumbers.h"
#include "FieldConvertors.h"
#include "FieldTypes.h"
#include "Utility.h"

#if defined(__SUNPRO_CC)
#include <algorithm>
#endif

namespace FIX
{
/**
 * Base representation of all Field classes.
 *
 * This base class is the lowest common denominator of all fields.  It
 * keeps all fields in its most generic string representation with its
 * integer tag.
 */
class FieldBase
{

  /// Class used to store field metrics like total length and checksum
  class field_metrics
  {
  public:

    field_metrics( const size_t length, const int checksum )
      : m_length( length )
      , m_checksum( checksum )
    {}

    size_t getLength() const
    { return m_length; }

    int getCheckSum() const
    { return m_checksum; }

    bool isValid() const
    { return m_length > 0; }

  private:

    size_t m_length;
    int m_checksum;
  };

  friend class Message;

  /// Constructor which also calculates field metrics
  FieldBase( int tag, 
             std::string::const_iterator valueStart, 
             std::string::const_iterator valueEnd,
             std::string::const_iterator tagStart, 
             std::string::const_iterator tagEnd )
    : m_tag( tag )
    , m_string( valueStart, valueEnd )
    , m_metrics( calculateMetrics( tagStart, tagEnd ) )
  {}

public:
  FieldBase( int tag, const std::string& string )
    : m_tag( tag ), m_string(string), m_metrics( no_metrics() )
  {}

  virtual ~FieldBase() {}

  FieldBase( const FieldBase& rhs )
  : m_tag( rhs.getTag() )
  , m_string( rhs.m_string )
  , m_metrics( rhs.m_metrics )
  {

  }

  FieldBase& operator=( const FieldBase& rhs)
  {
    m_tag = rhs.getTag();
    m_string = rhs.m_string;
    m_metrics = rhs.m_metrics;
    m_data.clear();

    return *this;
  }

  void swap( FieldBase& rhs )
  {
    std::swap( m_tag, rhs.m_tag );
    std::swap( m_metrics, rhs.m_metrics );
    m_string.swap( rhs.m_string );
    m_data.swap( rhs.m_data );
  }

  void setTag( int tag )
  {
    m_tag = tag;
    m_metrics = no_metrics();
    m_data.clear();
  }

  /// @deprecated Use setTag
  void setField( int field )
  {
    setTag( field );
  }

  void setString( const std::string& string )
  {
    m_string = string;
    m_metrics = no_metrics();
    m_data.clear();
  }

  /// Get the fields integer tag.
  int getTag() const
  { return m_tag; }

  /// @deprecated Use getTag
  int getField() const
  { return getTag(); }

  /// Get the string representation of the fields value.
  const std::string& getString() const
  { return m_string; }

  /// Get the string representation of the Field (i.e.) 55=MSFT[SOH]
  const std::string& getFixString() const
  {
    if( m_data.empty() )
      encodeTo( m_data );

    return m_data;
  }

  /// Get the length of the fields string representation
  size_t getLength() const
  {
    calculate();
    return m_metrics.getLength();
  }

  /// Get the total value the fields characters added together
  int getTotal() const
  {
    calculate();
    return m_metrics.getCheckSum();
  }

  /// Compares fields based on their tag numbers
  bool operator < ( const FieldBase& field ) const
  { return m_tag < field.m_tag; }

private:

  void calculate() const
  {
    if( m_metrics.isValid() ) return;

    m_metrics = calculateMetrics( getFixString() );
  }

  /// Serializes string representation of the Field to input string
  void encodeTo( std::string& result ) const
  {
    size_t tagLength = FIX::number_of_symbols_in( m_tag );
    size_t totalLength = tagLength + m_string.length() + 2;

    result.resize( totalLength );

    char * buf = (char*)result.c_str();
    FIX::integer_to_string( buf, tagLength, m_tag );

    buf[tagLength] = '=';
    memcpy( buf + tagLength + 1, m_string.data(), m_string.length() );
    buf[totalLength - 1] = '\001';
  }

  static field_metrics no_metrics()
  {
    return field_metrics( 0, 0 );
  }

  /// Calculate metrics for any input string
  static field_metrics calculateMetrics( 
    std::string::const_iterator const start,
    std::string::const_iterator const end )
  {
    int checksum = 0;
    for ( std::string::const_iterator str = start; str != end; ++str )
      checksum += (unsigned char)( *str );

#if defined(__SUNPRO_CC)
    std::ptrdiff_t d;
    std::distance(start, end, d);
    return field_metrics( d, checksum );
#else
    return field_metrics( std::distance( start, end ), checksum );
#endif
  }

  static field_metrics calculateMetrics( const std::string& field )
  {
    return calculateMetrics( field.begin(), field.end() );
  }

  int m_tag;
  std::string m_string;
  mutable std::string m_data;
  mutable field_metrics m_metrics;
};
/*! @} */

inline std::ostream& operator <<
( std::ostream& stream, const FieldBase& field )
{
  stream << field.getString();
  return stream;
}

inline void swap( FieldBase& lhs, FieldBase& rhs )
{
  lhs.swap( rhs );
}

/**
 * MSC doesn't support partial template specialization so we have this.
 * this is here to provide equality checking against native char arrays.
 */
class StringField : public FieldBase
{
public:
  explicit StringField( int field, const std::string& data )
: FieldBase( field, data ) {}
  StringField( int field )
: FieldBase( field, "" ) {}

  void setValue( const std::string& value )
    { setString( value ); }
  const std::string& getValue() const
    { return getString(); }
  operator const std::string&() const
    { return getString(); }

  bool operator<( const StringField& rhs ) const
    { return getString() < rhs.getString(); }
  bool operator>( const StringField& rhs ) const
    { return getString() > rhs.getString(); }
  bool operator==( const StringField& rhs ) const
    { return getString() == rhs.getString(); }
  bool operator!=( const StringField& rhs ) const
    { return getString() != rhs.getString(); }
  bool operator<=( const StringField& rhs ) const
    { return getString() <= rhs.getString(); }
  bool operator>=( const StringField& rhs ) const
    { return getString() >= rhs.getString(); }
  friend bool operator<( const StringField&, const char* );
  friend bool operator<( const char*, const StringField& );
  friend bool operator>( const StringField&, const char* );
  friend bool operator>( const char*, const StringField& );
  friend bool operator==( const StringField&, const char* );
  friend bool operator==( const char*, const StringField& );
  friend bool operator!=( const StringField&, const char* );
  friend bool operator!=( const char*, const StringField& );
  friend bool operator<=( const StringField&, const char* );
  friend bool operator<=( const char*, const StringField& );
  friend bool operator>=( const StringField&, const char* );
  friend bool operator>=( const char*, const StringField& );

  friend bool operator<( const StringField&, const std::string& );
  friend bool operator<( const std::string&, const StringField& );
  friend bool operator>( const StringField&, const std::string& );
  friend bool operator>( const std::string&, const StringField& );
  friend bool operator==( const StringField&, const std::string& );
  friend bool operator==( const std::string&, const StringField& );
  friend bool operator!=( const StringField&, const std::string& );
  friend bool operator!=( const std::string&, const StringField& );
  friend bool operator<=( const StringField&, const std::string& );
  friend bool operator<=( const std::string&, const StringField& );
  friend bool operator>=( const StringField&, const std::string& );
  friend bool operator>=( const std::string&, const StringField& );
};

inline bool operator<( const StringField& lhs, const char* rhs )
  { return lhs.getValue() < rhs; }
inline bool operator<( const char* lhs, const StringField& rhs )
  { return lhs < rhs.getValue(); }
inline bool operator>( const StringField& lhs, const char* rhs )
  { return lhs.getValue() > rhs; }
inline bool operator>( const char* lhs, const StringField& rhs )
  { return lhs > rhs.getValue(); }
inline bool operator==( const StringField& lhs, const char* rhs )
  { return lhs.getValue() == rhs; }
inline bool operator==( const char* lhs, const StringField& rhs )
  { return lhs == rhs.getValue(); }
inline bool operator!=( const StringField& lhs, const char* rhs )
  { return lhs.getValue() != rhs; }
inline bool operator!=( const char* lhs, const StringField& rhs )
  { return lhs != rhs.getValue(); }
inline bool operator<=( const StringField& lhs, const char* rhs )
  { return lhs.getValue() <= rhs; }
inline bool operator<=( const char* lhs, const StringField& rhs )
  { return lhs <= rhs.getValue(); }
inline bool operator>=( const StringField& lhs, const char* rhs )
  { return lhs.getValue() >= rhs; }
inline bool operator>=( const char* lhs, const StringField& rhs )
  { return lhs >= rhs.getValue(); }

inline bool operator<( const StringField& lhs, const std::string& rhs )
  { return lhs.getValue() < rhs; }
inline bool operator<( const std::string& lhs, const StringField& rhs )
  { return lhs < rhs.getValue(); }
inline bool operator>( const StringField& lhs, const std::string& rhs )
  { return lhs.getValue() > rhs; }
inline bool operator>( const std::string& lhs, const StringField& rhs )
  { return lhs > rhs.getValue(); }
inline bool operator==( const StringField& lhs, const std::string& rhs )
  { return lhs.getValue() == rhs; }
inline bool operator==( const std::string& lhs, const StringField& rhs )
  { return lhs == rhs.getValue(); }
inline bool operator!=( const StringField& lhs, const std::string& rhs )
  { return lhs.getValue() != rhs; }
inline bool operator!=( const std::string& lhs, const StringField& rhs )
  { return lhs != rhs.getValue(); }
inline bool operator<=( const StringField& lhs, const std::string& rhs )
  { return lhs.getValue() <= rhs; }
inline bool operator<=( const std::string& lhs, const StringField& rhs )
  { return lhs <= rhs.getValue(); }
inline bool operator>=( const StringField& lhs, const std::string& rhs )
  { return lhs.getValue() >= rhs; }
inline bool operator>=( const std::string& lhs, const StringField& rhs )
  { return lhs >= rhs.getValue(); }

/// Field that contains a character value
class CharField : public FieldBase
{
public:
  explicit CharField( int field, char data )
: FieldBase( field, CharConvertor::convert( data ) ) {}
  CharField( int field )
: FieldBase( field, "" ) {}

  void setValue( char value )
    { setString( CharConvertor::convert( value ) ); }
  char getValue() const throw ( IncorrectDataFormat )
    { try
      { return CharConvertor::convert( getString() ); }
      catch( FieldConvertError& )
      { throw IncorrectDataFormat( getTag(), getString() ); } }
  operator char() const
    { return getValue(); }
};

/// Field that contains a double value
class DoubleField : public FieldBase
{
public:
  explicit DoubleField( int field, double data, int padding = 0 )
: FieldBase( field, DoubleConvertor::convert( data, padding ) ) {}
  DoubleField( int field )
: FieldBase( field, "" ) {}

  void setValue( double value, int padding = 0 )
    { setString( DoubleConvertor::convert( value, padding ) ); }
  double getValue() const throw ( IncorrectDataFormat )
    { try
      { return DoubleConvertor::convert( getString() ); }
      catch( FieldConvertError& )
      { throw IncorrectDataFormat( getTag(), getString() ); } }
  operator double() const
    { return getValue(); }
};

/// Field that contains an integer value
class IntField : public FieldBase
{
public:
  explicit IntField( int field, int data )
: FieldBase( field, IntConvertor::convert( data ) ) {}
  IntField( int field )
: FieldBase( field, "" ) {}

  void setValue( int value )
    { setString( IntConvertor::convert( value ) ); }
  int getValue() const throw ( IncorrectDataFormat )
    { try
      { return IntConvertor::convert( getString() ); }
      catch( FieldConvertError& )
      { throw IncorrectDataFormat( getTag(), getString() ); } }
  operator const int() const
    { return getValue(); }
};

/// Field that contains a boolean value
class BoolField : public FieldBase
{
public:
  explicit BoolField( int field, bool data )
: FieldBase( field, BoolConvertor::convert( data ) ) {}
  BoolField( int field )
: FieldBase( field, "" ) {}

  void setValue( bool value )
    { setString( BoolConvertor::convert( value ) ); }
  bool getValue() const throw ( IncorrectDataFormat )
    { try
      { return BoolConvertor::convert( getString() ); }
      catch( FieldConvertError& )
      { throw IncorrectDataFormat( getTag(), getString() ); } }
  operator bool() const
    { return getValue(); }
};

/// Field that contains a UTC time stamp value
<<<<<<< HEAD
  class UtcTimeStampField : public FieldBase
  {
  public:
    explicit UtcTimeStampField( int field, const UtcTimeStamp& data, bool showMilliseconds = false )
        : FieldBase( field, UtcTimeStampConvertor::convert( data, showMilliseconds ) )
    {
      // Nothing here...
    }

    explicit UtcTimeStampField( int field, const UtcTimeStamp& data, PRECISION precision )
        : FieldBase( field, UtcTimeStampConvertor::convertWithPrecision( data, precision ) )
    {
      // Nothing here...
    }

    UtcTimeStampField( int field, bool showMilliseconds = false )
        : FieldBase( field, UtcTimeStampConvertor::convert( UtcTimeStamp(), showMilliseconds ) )
    {
      // Nothing here...
    }


    void setValue( const UtcTimeStamp& value )
    {
      setString( UtcTimeStampConvertor::convert( value ) );
    }

    UtcTimeStamp getValue() const throw ( IncorrectDataFormat )
    {
      try {
        return UtcTimeStampConvertor::convert( getString() );
      }
      catch( FieldConvertError& ) {
        throw IncorrectDataFormat( getTag(), getString() );
      }

    }

    operator UtcTimeStamp() const
    {
      return getValue();
    }

    bool operator<( const UtcTimeStampField& rhs ) const
    {
      return getValue() < rhs.getValue();
    }

    bool operator==( const UtcTimeStampField& rhs ) const
    {
      return getValue() == rhs.getValue();
    }

    bool operator!=( const UtcTimeStampField& rhs ) const
    {
      return getValue() != rhs.getValue();
    }
  };
=======
class UtcTimeStampField : public FieldBase
{
public:
  explicit UtcTimeStampField( int field, const UtcTimeStamp& data, bool showMilliseconds = false )
: FieldBase( field, UtcTimeStampConvertor::convert( data, showMilliseconds ) ) {}
  UtcTimeStampField( int field, bool showMilliseconds = false )
: FieldBase( field, UtcTimeStampConvertor::convert( UtcTimeStamp(), showMilliseconds ) ) {}
  UtcTimeStampField( int field, const UtcTimeStamp& data, int precision )
: FieldBase( field, UtcTimeStampConvertor::convert( data, precision ) ) {}
    UtcTimeStampField( int field, int precision )
: FieldBase( field, UtcTimeStampConvertor::convert( UtcTimeStamp(), precision ) ) {}

  void setValue( const UtcTimeStamp& value )
    { setString( UtcTimeStampConvertor::convert( value ) ); }
  UtcTimeStamp getValue() const throw ( IncorrectDataFormat )
    { try
      { return UtcTimeStampConvertor::convert( getString() ); }
      catch( FieldConvertError& )
      { throw IncorrectDataFormat( getTag(), getString() ); } }
  operator UtcTimeStamp() const
    { return getValue(); }

  bool operator<( const UtcTimeStampField& rhs ) const
    { return getValue() < rhs.getValue(); }
  bool operator==( const UtcTimeStampField& rhs ) const
    { return getValue() == rhs.getValue(); }
  bool operator!=( const UtcTimeStampField& rhs ) const
    { return getValue() != rhs.getValue(); }
};
>>>>>>> ac49425e

/// Field that contains a UTC date value
class UtcDateField : public FieldBase
{
public:
  explicit UtcDateField( int field, const UtcDate& data )
: FieldBase( field, UtcDateConvertor::convert( data ) ) {}
  UtcDateField( int field )
: FieldBase( field, UtcDateConvertor::convert( UtcDate() ) ) {}

  void setValue( const UtcDate& value )
    { setString( UtcDateConvertor::convert( value ) ); }
  UtcDate getValue() const throw ( IncorrectDataFormat )
    { try
      { return UtcDateConvertor::convert( getString() ); }
      catch( FieldConvertError& )
      { throw IncorrectDataFormat( getTag(), getString() ); } }
  operator UtcDate() const
    { return getValue(); }

  bool operator<( const UtcDateField& rhs ) const
    { return getValue() < rhs.getValue(); }
  bool operator==( const UtcDateField& rhs ) const
    { return getValue() == rhs.getValue(); }
  bool operator!=( const UtcDateField& rhs ) const
    { return getValue() != rhs.getValue(); }
};

/// Field that contains a UTC time value
class UtcTimeOnlyField : public FieldBase
{
public:
  explicit UtcTimeOnlyField( int field, const UtcTimeOnly& data, bool showMilliseconds = false )
: FieldBase( field, UtcTimeOnlyConvertor::convert( data, showMilliseconds ) ) {}
  UtcTimeOnlyField( int field, bool showMilliseconds = false )
: FieldBase( field, UtcTimeOnlyConvertor::convert( UtcTimeOnly(), showMilliseconds ) ) {}
  UtcTimeOnlyField( int field, const UtcTimeOnly& data, int precision )
: FieldBase( field, UtcTimeOnlyConvertor::convert( data, precision ) ) {}
    UtcTimeOnlyField( int field, int precision )
: FieldBase( field, UtcTimeOnlyConvertor::convert( UtcTimeOnly(), precision ) ) {}

  void setValue( const UtcTimeOnly& value )
    { setString( UtcTimeOnlyConvertor::convert( value ) ); }
  UtcTimeOnly getValue() const throw ( IncorrectDataFormat )
    { try
      { return UtcTimeOnlyConvertor::convert( getString() ); }
      catch( FieldConvertError& )
      { throw IncorrectDataFormat( getTag(), getString() ); } }
  operator UtcTimeOnly() const
    { return getValue(); }

  bool operator<( const UtcTimeOnlyField& rhs ) const
    { return getValue() < rhs.getValue(); }
  bool operator==( const UtcTimeOnlyField& rhs ) const
    { return getValue() == rhs.getValue(); }
  bool operator!=( const UtcTimeOnlyField& rhs ) const
    { return getValue() != rhs.getValue(); }
};

/// Field that contains a checksum value
class CheckSumField : public FieldBase
{
public:
  explicit CheckSumField( int field, int data )
: FieldBase( field, CheckSumConvertor::convert( data ) ) {}
  CheckSumField( int field )
: FieldBase( field, "" ) {}

  void setValue( int value )
    { setString( CheckSumConvertor::convert( value ) ); }
  int getValue() const throw ( IncorrectDataFormat )
    { try
      { return CheckSumConvertor::convert( getString() ); }
      catch( FieldConvertError& )
      { throw IncorrectDataFormat( getTag(), getString() ); } }
  operator const int() const
    { return getValue(); }
};

typedef DoubleField PriceField;
typedef DoubleField AmtField;
typedef DoubleField QtyField;
typedef StringField CurrencyField;
typedef StringField MultipleValueStringField;
typedef StringField MultipleStringValueField;
typedef StringField MultipleCharValueField;
typedef StringField ExchangeField;
typedef StringField LocalMktDateField;
typedef StringField DataField;
typedef DoubleField FloatField;
typedef DoubleField PriceOffsetField;
typedef StringField MonthField;
typedef StringField MonthYearField;
typedef StringField DayOfMonthField;
typedef UtcDateField UtcDateOnlyField;
typedef IntField LengthField;
typedef IntField NumInGroupField;
typedef IntField SeqNumField;
typedef DoubleField PercentageField;
typedef StringField CountryField;
typedef StringField TzTimeOnlyField;
typedef StringField TzTimeStampField;
}

#define DEFINE_FIELD_CLASS_NUM( NAME, TOK, TYPE, NUM ) \
class NAME : public TOK##Field { public: \
NAME() : TOK##Field(NUM) {} \
NAME(const TYPE& value) : TOK##Field(NUM, value) {} \
}

#define DEFINE_FIELD_CLASS( NAME, TOK, TYPE ) \
DEFINE_FIELD_CLASS_NUM(NAME, TOK, TYPE, FIELD::NAME)

#define DEFINE_DEPRECATED_FIELD_CLASS( NAME, TOK, TYPE ) \
DEFINE_FIELD_CLASS_NUM(NAME, TOK, TYPE, DEPRECATED_FIELD::NAME)

#define DEFINE_FIELD_TIMECLASS_NUM( NAME, TOK, TYPE, NUM ) \
class NAME : public TOK##Field { public: \
NAME() : TOK##Field(NUM, false) {} \
NAME(bool showMilliseconds) : TOK##Field(NUM, showMilliseconds) {} \
NAME(int precision) : TOK##Field(NUM, precision) {} \
NAME(const TYPE& value) : TOK##Field(NUM, value) {} \
NAME(const TYPE& value, bool showMilliseconds) : TOK##Field(NUM, value, showMilliseconds) {} \
<<<<<<< HEAD
NAME(const TYPE& value, PRECISION precision) : TOK##Field(NUM, value, precision) {} \
=======
NAME(const TYPE& value, int precision) : TOK##Field(NUM, value, precision) {} \
>>>>>>> ac49425e
}

#define DEFINE_FIELD_TIMECLASS( NAME, TOK, TYPE ) \
DEFINE_FIELD_TIMECLASS_NUM(NAME, TOK, TYPE, FIELD::NAME)

#define DEFINE_DEPRECATED_FIELD_TIMECLASS( NAME, TOK, TYPE ) \
DEFINE_FIELD_TIMECLASS_NUM(NAME, TOK, TYPE, DEPRECATED_FIELD::NAME)

#define DEFINE_CHECKSUM( NAME ) \
  DEFINE_FIELD_CLASS(NAME, CheckSum, FIX::INT)
#define DEFINE_STRING( NAME ) \
  DEFINE_FIELD_CLASS(NAME, String, FIX::STRING)
#define DEFINE_CHAR( NAME ) \
  DEFINE_FIELD_CLASS(NAME, Char, FIX::CHAR)
#define DEFINE_PRICE( NAME ) \
  DEFINE_FIELD_CLASS(NAME, Price, FIX::PRICE)
#define DEFINE_INT( NAME ) \
  DEFINE_FIELD_CLASS(NAME, Int, FIX::INT)
#define DEFINE_AMT( NAME ) \
  DEFINE_FIELD_CLASS(NAME, Amt, FIX::AMT)
#define DEFINE_QTY( NAME ) \
  DEFINE_FIELD_CLASS(NAME, Qty, FIX::QTY)
#define DEFINE_CURRENCY( NAME ) \
  DEFINE_FIELD_CLASS(NAME, Currency, FIX::CURRENCY)
#define DEFINE_MULTIPLEVALUESTRING( NAME ) \
  DEFINE_FIELD_CLASS(NAME, MultipleValueString, FIX::MULTIPLEVALUESTRING)
#define DEFINE_MULTIPLESTRINGVALUE( NAME ) \
  DEFINE_FIELD_CLASS(NAME, MultipleStringValue, FIX::MULTIPLESTRINGVALUE)
#define DEFINE_MULTIPLECHARVALUE( NAME ) \
  DEFINE_FIELD_CLASS(NAME, MultipleCharValue, FIX::MULTIPLECHARVALUE)
#define DEFINE_EXCHANGE( NAME ) \
  DEFINE_FIELD_CLASS(NAME, Exchange, FIX::EXCHANGE)
#define DEFINE_UTCTIMESTAMP( NAME ) \
  DEFINE_FIELD_TIMECLASS(NAME, UtcTimeStamp, FIX::UTCTIMESTAMP)
#define DEFINE_BOOLEAN( NAME ) \
  DEFINE_FIELD_CLASS(NAME, Bool, FIX::BOOLEAN)
#define DEFINE_LOCALMKTDATE( NAME ) \
  DEFINE_FIELD_CLASS(NAME, String, FIX::LOCALMKTDATE)
#define DEFINE_DATA( NAME ) \
  DEFINE_FIELD_CLASS(NAME, Data, FIX::DATA)
#define DEFINE_FLOAT( NAME ) \
  DEFINE_FIELD_CLASS(NAME, Float, FIX::FLOAT)
#define DEFINE_PRICEOFFSET( NAME ) \
  DEFINE_FIELD_CLASS(NAME, PriceOffset, FIX::PRICEOFFSET)
#define DEFINE_MONTHYEAR( NAME ) \
  DEFINE_FIELD_CLASS(NAME, MonthYear, FIX::MONTHYEAR)
#define DEFINE_DAYOFMONTH( NAME ) \
  DEFINE_FIELD_CLASS(NAME, DayOfMonth, FIX::DAYOFMONTH)
#define DEFINE_UTCDATE( NAME ) \
  DEFINE_FIELD_CLASS(NAME, UtcDate, FIX::UTCDATE)
#define DEFINE_UTCDATEONLY( NAME ) \
  DEFINE_FIELD_CLASS(NAME, UtcDateOnly, FIX::UTCDATEONLY)
#define DEFINE_UTCTIMEONLY( NAME ) \
  DEFINE_FIELD_CLASS(NAME, UtcTimeOnly, FIX::UTCTIMEONLY)
#define DEFINE_NUMINGROUP( NAME ) \
  DEFINE_FIELD_CLASS(NAME, NumInGroup, FIX::NUMINGROUP)
#define DEFINE_SEQNUM( NAME ) \
  DEFINE_FIELD_CLASS(NAME, SeqNum, FIX::SEQNUM)
#define DEFINE_LENGTH( NAME ) \
  DEFINE_FIELD_CLASS(NAME, Length, FIX::LENGTH)
#define DEFINE_PERCENTAGE( NAME ) \
  DEFINE_FIELD_CLASS(NAME, Percentage, FIX::PERCENTAGE)
#define DEFINE_COUNTRY( NAME ) \
  DEFINE_FIELD_CLASS(NAME, Country, FIX::COUNTRY)
#define DEFINE_TZTIMEONLY( NAME ) \
  DEFINE_FIELD_CLASS(NAME, String, FIX::TZTIMEONLY)
#define DEFINE_TZTIMESTAMP( NAME ) \
  DEFINE_FIELD_CLASS(NAME, String, FIX::TZTIMESTAMP)
#define DEFINE_XMLDATA( NAME ) \
  DEFINE_FIELD_CLASS(NAME, String, FIX::XMLDATA)
#define DEFINE_LANGUAGE( NAME ) \
  DEFINE_FIELD_CLASS(NAME, String, FIX::LANGUAGE)

#define USER_DEFINE_STRING( NAME, NUM ) \
  DEFINE_FIELD_CLASS_NUM(NAME, String, FIX::STRING, NUM)
#define USER_DEFINE_CHAR( NAME, NUM ) \
  DEFINE_FIELD_CLASS_NUM(NAME, Char, FIX::CHAR, NUM)
#define USER_DEFINE_PRICE( NAME, NUM ) \
  DEFINE_FIELD_CLASS_NUM(NAME, Price, FIX::PRICE, NUM)
#define USER_DEFINE_INT( NAME, NUM ) \
  DEFINE_FIELD_CLASS_NUM(NAME, Int, FIX::INT, NUM)
#define USER_DEFINE_AMT( NAME, NUM ) \
  DEFINE_FIELD_CLASS_NUM(NAME, Amt, FIX::AMT, NUM)
#define USER_DEFINE_QTY( NAME, NUM ) \
  DEFINE_FIELD_CLASS_NUM(NAME, Qty, FIX::QTY, NUM)
#define USER_DEFINE_CURRENCY( NAME, NUM ) \
  DEFINE_FIELD_CLASS_NUM(NAME, Currency, FIX::CURRENCY, NUM)
#define USER_DEFINE_MULTIPLEVALUESTRING( NAME, NUM ) \
  DEFINE_FIELD_CLASS_NUM(NAME, MultipleValueString, FIX::MULTIPLEVALUESTRING, NUM)
#define USER_DEFINE_MULTIPLESTRINGVALUE( NAME, NUM ) \
  DEFINE_FIELD_CLASS_NUM(NAME, MultipleStringValue, FIX::MULTIPLESTRINGVALUE, NUM)
#define USER_DEFINE_MULTIPLECHARVALUE( NAME, NUM ) \
  DEFINE_FIELD_CLASS_NUM(NAME, MultipleCharValue, FIX::MULTIPLECHARVALUE, NUM)
#define USER_DEFINE_EXCHANGE( NAME, NUM ) \
  DEFINE_FIELD_CLASS_NUM(NAME, Exchange, FIX::EXCHANGE, NUM)
#define USER_DEFINE_UTCTIMESTAMP( NAME, NUM ) \
  DEFINE_FIELD_TIMECLASS_NUM(NAME, UtcTimeStamp, FIX::UTCTIMESTAMP, NUM)
#define USER_DEFINE_BOOLEAN( NAME, NUM ) \
  DEFINE_FIELD_CLASS_NUM(NAME, Bool, FIX::BOOLEAN, NUM)
#define USER_DEFINE_LOCALMKTDATE( NAME, NUM ) \
  DEFINE_FIELD_CLASS_NUM(NAME, String, FIX::STRING, NUM)
#define USER_DEFINE_DATA( NAME, NUM ) \
  DEFINE_FIELD_CLASS_NUM(NAME, Data, FIX::DATA, NUM)
#define USER_DEFINE_FLOAT( NAME, NUM ) \
  DEFINE_FIELD_CLASS_NUM(NAME, Float, FIX::FLOAT, NUM)
#define USER_DEFINE_PRICEOFFSET( NAME, NUM ) \
  DEFINE_FIELD_CLASS_NUM(NAME, PriceOffset, FIX::PRICEOFFSET, NUM)
#define USER_DEFINE_MONTHYEAR( NAME, NUM ) \
  DEFINE_FIELD_CLASS_NUM(NAME, MonthYear, FIX::MONTHYEAR, NUM)
#define USER_DEFINE_DAYOFMONTH( NAME, NUM ) \
  DEFINE_FIELD_CLASS_NUM(NAME, DayOfMonth, FIX::DAYOFMONTH, NUM)
#define USER_DEFINE_UTCDATE( NAME, NUM ) \
  DEFINE_FIELD_CLASS_NUM(NAME, UtcDate, FIX::UTCDATE, NUM)
#define USER_DEFINE_UTCDATEONLY( NAME, NUM ) \
  DEFINE_FIELD_CLASS_NUM(NAME, UtcDateOnly, FIX::UTCDATEONLY, NUM)
#define USER_DEFINE_UTCTIMEONLY( NAME, NUM ) \
  DEFINE_FIELD_CLASS_NUM(NAME, UtcTimeOnly, FIX::UTCTIMEONLY, NUM)
#define USER_DEFINE_NUMINGROUP( NAME, NUM ) \
  DEFINE_FIELD_CLASS_NUM(NAME, NumInGroup, FIX::NUMINGROUP, NUM)
#define USER_DEFINE_SEQNUM( NAME, NUM ) \
  DEFINE_FIELD_CLASS_NUM(NAME, SeqNum, FIX::SEQNUM, NUM)
#define USER_DEFINE_LENGTH( NAME, NUM ) \
  DEFINE_FIELD_CLASS_NUM(NAME, Length, FIX::LENGTH, NUM)
#define USER_DEFINE_PERCENTAGE( NAME, NUM ) \
  DEFINE_FIELD_CLASS_NUM(NAME, Percentage, FIX::PERCENTAGE, NUM)
#define USER_DEFINE_COUNTRY( NAME, NUM ) \
  DEFINE_FIELD_CLASS_NUM(NAME, Country, FIX::COUNTRY, NUM)
#define USER_DEFINE_TZTIMEONLY( NAME, NUM ) \
  DEFINE_FIELD_CLASS_NUM(NAME, String, FIX::TZTIMEONLY, NUM)
#define USER_DEFINE_TZTIMESTAMP( NAME, NUM ) \
  DEFINE_FIELD_CLASS_NUM(NAME, String, FIX::TZTIMESTAMP, NUM)
#define USER_DEFINE_XMLDATA( NAME, NUM ) \
  DEFINE_FIELD_CLASS_NUM(NAME, String, FIX::XMLDATA, NUM)
#define USER_DEFINE_LANGUAGE( NAME, NUM ) \
  DEFINE_FIELD_CLASS_NUM(NAME, String, FIX::LANGUAGE, NUM)

#endif
<|MERGE_RESOLUTION|>--- conflicted
+++ resolved
@@ -440,66 +440,6 @@
 };
 
 /// Field that contains a UTC time stamp value
-<<<<<<< HEAD
-  class UtcTimeStampField : public FieldBase
-  {
-  public:
-    explicit UtcTimeStampField( int field, const UtcTimeStamp& data, bool showMilliseconds = false )
-        : FieldBase( field, UtcTimeStampConvertor::convert( data, showMilliseconds ) )
-    {
-      // Nothing here...
-    }
-
-    explicit UtcTimeStampField( int field, const UtcTimeStamp& data, PRECISION precision )
-        : FieldBase( field, UtcTimeStampConvertor::convertWithPrecision( data, precision ) )
-    {
-      // Nothing here...
-    }
-
-    UtcTimeStampField( int field, bool showMilliseconds = false )
-        : FieldBase( field, UtcTimeStampConvertor::convert( UtcTimeStamp(), showMilliseconds ) )
-    {
-      // Nothing here...
-    }
-
-
-    void setValue( const UtcTimeStamp& value )
-    {
-      setString( UtcTimeStampConvertor::convert( value ) );
-    }
-
-    UtcTimeStamp getValue() const throw ( IncorrectDataFormat )
-    {
-      try {
-        return UtcTimeStampConvertor::convert( getString() );
-      }
-      catch( FieldConvertError& ) {
-        throw IncorrectDataFormat( getTag(), getString() );
-      }
-
-    }
-
-    operator UtcTimeStamp() const
-    {
-      return getValue();
-    }
-
-    bool operator<( const UtcTimeStampField& rhs ) const
-    {
-      return getValue() < rhs.getValue();
-    }
-
-    bool operator==( const UtcTimeStampField& rhs ) const
-    {
-      return getValue() == rhs.getValue();
-    }
-
-    bool operator!=( const UtcTimeStampField& rhs ) const
-    {
-      return getValue() != rhs.getValue();
-    }
-  };
-=======
 class UtcTimeStampField : public FieldBase
 {
 public:
@@ -529,7 +469,6 @@
   bool operator!=( const UtcTimeStampField& rhs ) const
     { return getValue() != rhs.getValue(); }
 };
->>>>>>> ac49425e
 
 /// Field that contains a UTC date value
 class UtcDateField : public FieldBase
@@ -653,11 +592,7 @@
 NAME(int precision) : TOK##Field(NUM, precision) {} \
 NAME(const TYPE& value) : TOK##Field(NUM, value) {} \
 NAME(const TYPE& value, bool showMilliseconds) : TOK##Field(NUM, value, showMilliseconds) {} \
-<<<<<<< HEAD
-NAME(const TYPE& value, PRECISION precision) : TOK##Field(NUM, value, precision) {} \
-=======
 NAME(const TYPE& value, int precision) : TOK##Field(NUM, value, precision) {} \
->>>>>>> ac49425e
 }
 
 #define DEFINE_FIELD_TIMECLASS( NAME, TOK, TYPE ) \
