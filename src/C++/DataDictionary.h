/* -*- C++ -*- */

/****************************************************************************
** Copyright (c) 2001-2014
**
** This file is part of the QuickFIX FIX Engine
**
** This file may be distributed under the terms of the quickfixengine.org
** license as defined by quickfixengine.org and appearing in the file
** LICENSE included in the packaging of this file.
**
** This file is provided AS IS with NO WARRANTY OF ANY KIND, INCLUDING THE
** WARRANTY OF DESIGN, MERCHANTABILITY AND FITNESS FOR A PARTICULAR PURPOSE.
**
** See http://www.quickfixengine.org/LICENSE for licensing information.
**
** Contact ask@quickfixengine.org if any conditions of this licensing are
** not clear to you.
**
****************************************************************************/

#ifndef FIX_DATADICTIONARY_H
#define FIX_DATADICTIONARY_H

#ifdef _MSC_VER
#pragma warning( disable : 4503 4355 4786 4290 )
#endif

#include "Fields.h"
#include "FieldMap.h"
#include "DOMDocument.h"
#include "Exceptions.h"
#include <set>
#include <map>
#include <string.h>

namespace FIX
{
class FieldMap;
class Message;

/**
 * Represents a data dictionary for a version of %FIX.
 *
 * Generally loaded from an XML document.  The DataDictionary is also
 * responsible for validation beyond the basic structure of a message.
 */

class DataDictionary
{
  typedef std::set < int > MsgFields;
  typedef std::map < std::string, MsgFields > MsgTypeToField;
  typedef std::set < std::string > MsgTypes;
  typedef std::set < int > Fields;
  typedef std::map < int, bool > NonBodyFields;
  typedef std::vector< int > OrderedFields;

  struct MessageFieldsOrderHolder
  {
    MessageFieldsOrderHolder()
    {}

    ~MessageFieldsOrderHolder()
    {}

    void push_back(int field)
    {
      m_orderedFlds.push_back(field);
    }

    const message_order & getMessageOrder() const
    {
      if (m_msgOrder)
        return m_msgOrder;

      int * tmp = new int[m_orderedFlds.size() + 1];
      int * i = tmp;

      OrderedFields::const_iterator iter;
      for( iter = m_orderedFlds.begin(); iter != m_orderedFlds.end(); *(i++) = *(iter++) ) {}
      *i = 0;

      m_msgOrder = message_order(tmp);
      delete [] tmp;

      return m_msgOrder;
    }

  private:

    mutable message_order  m_msgOrder;
    OrderedFields m_orderedFlds;
  };

  typedef std::map<std::string, MessageFieldsOrderHolder > MsgTypeToOrderedFields;

  typedef message_order OrderedFieldsArray;
  typedef std::map < int, TYPE::Type > FieldTypes;
  typedef std::set < std::string > Values;
  typedef std::map < int, Values > FieldToValue;
  typedef std::map < int, std::string > FieldToName;
  typedef std::map < std::string, int > NameToField;
  typedef std::map < std::pair < int, std::string > , std::string  > ValueToName;
  // while FieldToGroup structure seems to be overcomplicated
  // in reality it yields a lot of performance because:
  // 1) avoids memory copying;
  // 2) first lookup is done by comparing integers and not string objects
  // TODO: use hash_map with good hashing algorithm
  typedef std::map < std::string, std::pair < int, DataDictionary* > > FieldPresenceMap;
  typedef std::map < int, FieldPresenceMap > FieldToGroup;

public:
  DataDictionary();
  DataDictionary( const DataDictionary& copy );
  DataDictionary(std::istream& stream , bool preserveMsgFldsOrder = false) throw( ConfigError );
  DataDictionary(const std::string& url , bool preserveMsgFldsOrder = false) throw( ConfigError );
  virtual ~DataDictionary();

  void readFromURL( const std::string& url ) throw( ConfigError );
  void readFromDocument( DOMDocumentPtr pDoc ) throw( ConfigError );
  void readFromStream( std::istream& stream ) throw( ConfigError );

  message_order const& getOrderedFields() const;
  message_order const& getHeaderOrderedFields() const throw( ConfigError );
  message_order const& getTrailerOrderedFields() const throw( ConfigError );
  message_order const& getMessageOrderedFields(const std::string & msgType) const throw( ConfigError );

  // storage functions
  void setVersion( const std::string& beginString )
  {
    m_beginString = beginString;
    m_hasVersion = true;
  }
  std::string getVersion() const
  {
    return m_beginString.getString();
  }

  void addField( int field )
  {
    m_fields.insert( field );
    m_orderedFields.push_back( field );
  }

  void addFieldName( int field, const std::string& name )
  {
    if( m_names.insert( std::make_pair(name, field) ).second == false )
      throw ConfigError( "Field named " + name + " defined multiple times" );
    m_fieldNames[field] = name;
  }

  bool getFieldName( int field, std::string& name ) const
  {
    FieldToName::const_iterator i = m_fieldNames.find( field );
    if(i == m_fieldNames.end()) return false;
    name = i->second;
    return true;
  }

  bool getFieldTag( const std::string& name, int& field ) const
  {
    NameToField::const_iterator i = m_names.find( name );
    if(i == m_names.end()) return false;
    field = i->second;
    return true;
  }

  void addValueName( int field, const std::string& value, const std::string& name )
  {
    m_valueNames[std::make_pair(field, value)] = name;
  }

  bool getValueName( int field, const std::string& value, std::string& name ) const
  {
    ValueToName::const_iterator i = m_valueNames.find( std::make_pair(field, value) );
    if(i == m_valueNames.end()) return false;
    name = i->second;
    return true;
  }

  bool isField( int field ) const
  {
    return m_fields.find( field ) != m_fields.end();
  }

  void addMsgType( const std::string& msgType )
  {
    m_messages.insert( msgType );
  }

  bool isMsgType( const std::string& msgType ) const
  {
    return m_messages.find( msgType ) != m_messages.end();
  }

  void addMsgField( const std::string& msgType, int field )
  {
    if (m_storeMsgFieldsOrder)
    {
      m_messageOrderedFields[ msgType ].push_back(field);
    }

    m_messageFields[ msgType ].insert( field );
  }

  bool isMsgField( const std::string& msgType, int field ) const
  {
    MsgTypeToField::const_iterator i = m_messageFields.find( msgType );
    if ( i == m_messageFields.end() ) return false;
    return i->second.find( field ) != i->second.end();
  }

  void addHeaderField( int field, bool required )
  {
    if (m_storeMsgFieldsOrder)
    {
      m_headerOrderedFields.push_back(field);
    }

    m_headerFields[ field ] = required;
  }

  bool isHeaderField( int field ) const
  {
    return m_headerFields.find( field ) != m_headerFields.end();
  }

  void addTrailerField( int field, bool required )
  {
    if (m_storeMsgFieldsOrder)
    {
      m_trailerOrderedFields.push_back(field);
    }

    m_trailerFields[ field ] = required;
  }

  bool isTrailerField( int field ) const
  {
    return m_trailerFields.find( field ) != m_trailerFields.end();
  }

  void addFieldType( int field, FIX::TYPE::Type type )
  {
    m_fieldTypes[ field ] = type;

    if( type == FIX::TYPE::Data )
      m_dataFields.insert( field );
  }

  bool getFieldType( int field, FIX::TYPE::Type& type ) const
  {
    FieldTypes::const_iterator i = m_fieldTypes.find( field );
    if ( i == m_fieldTypes.end() ) return false;
    type = i->second;
    return true;
  }

  void addRequiredField( const std::string& msgType, int field )
  {
    m_requiredFields[ msgType ].insert( field );
  }

  bool isRequiredField( const std::string& msgType, int field ) const
  {
    MsgTypeToField::const_iterator i = m_requiredFields.find( msgType );
    if ( i == m_requiredFields.end() ) return false;
    return i->second.find( field ) != i->second.end();
  }

  void addFieldValue( int field, const std::string& value )
  {
    m_fieldValues[ field ].insert( value );
  }

  bool hasFieldValue( int field ) const
  {
    FieldToValue::const_iterator i = m_fieldValues.find( field );
    return i != m_fieldValues.end();
  }

  bool isFieldValue( int field, const std::string& value ) const
  {
    FieldToValue::const_iterator i = m_fieldValues.find( field );
    if ( i == m_fieldValues.end() )
      return false;
    if( !isMultipleValueField( field ) )
      return i->second.find( value ) != i->second.end();

    // MultipleValue
    std::string::size_type startPos = 0;
    std::string::size_type endPos = 0;
    do
    {
      endPos = value.find_first_of(' ', startPos);
      std::string singleValue =
        value.substr( startPos, endPos - startPos );
      if( i->second.find( singleValue ) == i->second.end() )
        return false;
      startPos = endPos + 1;
    } while( endPos != std::string::npos );
    return true;
  }

  void addGroup( const std::string& msg, int field, int delim,
                 const DataDictionary& dataDictionary )
  {
    DataDictionary * pDD = new DataDictionary( dataDictionary );
    pDD->setVersion( getVersion() );

    FieldPresenceMap& presenceMap = m_groups[ field ];
    presenceMap[ msg ] = std::make_pair( delim, pDD );
  }

  bool isGroup( const std::string& msg, int field ) const
  {
    FieldToGroup::const_iterator i = m_groups.find( field );
    if ( i == m_groups.end() ) return false;

    const FieldPresenceMap& presenceMap = i->second;

    FieldPresenceMap::const_iterator iter = presenceMap.find( msg );
    return ( iter != presenceMap.end() );
  }

  bool getGroup( const std::string& msg, int field, int& delim,
                 const DataDictionary*& pDataDictionary ) const
  {
    FieldToGroup::const_iterator i = m_groups.find( field );
    if ( i == m_groups.end() ) return false;

    const FieldPresenceMap& presenceMap = i->second;

    FieldPresenceMap::const_iterator iter = presenceMap.find( msg );
    if( iter == presenceMap.end() ) return false;

    std::pair < int, DataDictionary* > pair = iter->second;
    delim = pair.first;
    pDataDictionary = pair.second;
    return true;
  }

  bool isDataField( int field ) const
  {
    MsgFields::const_iterator iter = m_dataFields.find( field );
    return iter != m_dataFields.end();
  }

  bool isMultipleValueField( int field ) const
  {
    FieldTypes::const_iterator i = m_fieldTypes.find( field );
    return i != m_fieldTypes.end() 
      && (i->second == TYPE::MultipleValueString 
          || i->second == TYPE::MultipleCharValue 
          || i->second == TYPE::MultipleStringValue );
  }

  void checkFieldsOutOfOrder( bool value )
  { m_checkFieldsOutOfOrder = value; }
  void checkFieldsHaveValues( bool value )
  { m_checkFieldsHaveValues = value; }
  void checkUserDefinedFields( bool value )
  { m_checkUserDefinedFields = value; }
<<<<<<< HEAD
  void allowUnknownMsgFields( bool value )
  { m_allowUnknownMessageFields = value; }
=======
  void preserveMessageFieldsOrder( bool value )
  { m_storeMsgFieldsOrder = value; }

  bool isMessageFieldsOrderPreserved() const
  { return m_storeMsgFieldsOrder; }
>>>>>>> ac49425e

  /// Validate a message.
  static void validate( const Message& message,
                        const DataDictionary* const pSessionDD,
                        const DataDictionary* const pAppID ) throw( FIX::Exception );

  void validate( const Message& message ) const throw ( FIX::Exception )
  { validate( message, false ); }
  void validate( const Message& message, bool bodyOnly ) const throw( FIX::Exception )
  { validate( message, bodyOnly ? (DataDictionary*)0 : this, this ); }

  DataDictionary& operator=( const DataDictionary& rhs );

private:
  /// Iterate through fields while applying checks.
  void iterate( const FieldMap& map, const MsgType& msgType ) const;

  /// Check if message type is defined in spec.
  void checkMsgType( const MsgType& msgType ) const
  {
    if ( !isMsgType( msgType.getValue() ) )
      throw InvalidMessageType();
  }

  /// If we need to check for the tag in the dictionary
  bool shouldCheckTag( const FieldBase& field ) const
  {
    if( m_allowUnknownMessageFields && field.getTag() < FIELD::UserMin )
      return false;
    else if( !m_checkUserDefinedFields && field.getTag() >= FIELD::UserMin )
      return false;
    else
      return true;
  }

  /// Check if field tag number is defined in spec.
  void checkValidTagNumber( const FieldBase& field ) const
  throw( InvalidTagNumber )
  {
    if( m_fields.find( field.getTag() ) == m_fields.end() )
      throw InvalidTagNumber( field.getTag() );
  }

  void checkValidFormat( const FieldBase& field ) const
  throw( IncorrectDataFormat )
  {
    try
    {
      TYPE::Type type = TYPE::Unknown;
      getFieldType( field.getTag(), type );
      switch ( type )
      {
      case TYPE::String:
        STRING_CONVERTOR::convert( field.getString() ); break;
      case TYPE::Char:
        CHAR_CONVERTOR::convert( field.getString() ); break;
      case TYPE::Price:
        PRICE_CONVERTOR::convert( field.getString() ); break;
      case TYPE::Int:
        INT_CONVERTOR::convert( field.getString() ); break;
      case TYPE::Amt:
        AMT_CONVERTOR::convert( field.getString() ); break;
      case TYPE::Qty:
        QTY_CONVERTOR::convert( field.getString() ); break;
      case TYPE::Currency:
        CURRENCY_CONVERTOR::convert( field.getString() ); break;
      case TYPE::MultipleValueString:
        MULTIPLEVALUESTRING_CONVERTOR::convert( field.getString() ); break;
      case TYPE::MultipleStringValue:
        MULTIPLESTRINGVALUE_CONVERTOR::convert( field.getString() ); break;
      case TYPE::MultipleCharValue:
        MULTIPLECHARVALUE_CONVERTOR::convert( field.getString() ); break;
      case TYPE::Exchange:
        EXCHANGE_CONVERTOR::convert( field.getString() ); break;
      case TYPE::UtcTimeStamp:
        UTCTIMESTAMP_CONVERTOR::convert( field.getString() ); break;
      case TYPE::Boolean:
        BOOLEAN_CONVERTOR::convert( field.getString() ); break;
      case TYPE::LocalMktDate:
        LOCALMKTDATE_CONVERTOR::convert( field.getString() ); break;
      case TYPE::Data:
        DATA_CONVERTOR::convert( field.getString() ); break;
      case TYPE::Float:
        FLOAT_CONVERTOR::convert( field.getString() ); break;
      case TYPE::PriceOffset:
        PRICEOFFSET_CONVERTOR::convert( field.getString() ); break;
      case TYPE::MonthYear:
        MONTHYEAR_CONVERTOR::convert( field.getString() ); break;
      case TYPE::DayOfMonth:
        DAYOFMONTH_CONVERTOR::convert( field.getString() ); break;
      case TYPE::UtcDate:
        UTCDATE_CONVERTOR::convert( field.getString() ); break;
      case TYPE::UtcTimeOnly:
        UTCTIMEONLY_CONVERTOR::convert( field.getString() ); break;
      case TYPE::NumInGroup:
        NUMINGROUP_CONVERTOR::convert( field.getString() ); break;
      case TYPE::Percentage:
        PERCENTAGE_CONVERTOR::convert( field.getString() ); break;
      case TYPE::SeqNum:
        SEQNUM_CONVERTOR::convert( field.getString() ); break;
      case TYPE::Length:
        LENGTH_CONVERTOR::convert( field.getString() ); break;
      case TYPE::Country:
        COUNTRY_CONVERTOR::convert( field.getString() ); break;
      case TYPE::TzTimeOnly:
        TZTIMEONLY_CONVERTOR::convert( field.getString() ); break;
      case TYPE::TzTimeStamp:
        TZTIMESTAMP_CONVERTOR::convert( field.getString() ); break;
      case TYPE::XmlData:
        XMLDATA_CONVERTOR::convert( field.getString() ); break;
      case TYPE::Language:
        LANGUAGE_CONVERTOR::convert( field.getString() ); break;
      case TYPE::Unknown: break;
      }
    }
    catch ( FieldConvertError& )
    { throw IncorrectDataFormat( field.getTag(), field.getString() ); }
  }

  void checkValue( const FieldBase& field ) const
  throw( IncorrectTagValue )
  {
    if ( !hasFieldValue( field.getTag() ) ) return ;

    const std::string& value = field.getString();
    if ( !isFieldValue( field.getTag(), value ) )
      throw IncorrectTagValue( field.getTag() );
  }

  /// Check if a field has a value.
  void checkHasValue( const FieldBase& field ) const
  throw( NoTagValue )
  {
    if ( m_checkFieldsHaveValues && !field.getString().length() )
      throw NoTagValue( field.getTag() );
  }

  /// Check if a field is in this message type.
  void checkIsInMessage
  ( const FieldBase& field, const MsgType& msgType ) const
  throw( TagNotDefinedForMessage )
  {
    if ( !isMsgField( msgType, field.getTag() ) )
      throw TagNotDefinedForMessage( field.getTag() );
  }

  /// Check if group count matches number of groups in
  void checkGroupCount
  ( const FieldBase& field, const FieldMap& fieldMap, const MsgType& msgType ) const
  throw( RepeatingGroupCountMismatch )
  {
    int fieldNum = field.getTag();
    if( isGroup(msgType, fieldNum) )
    {
      if( (int)fieldMap.groupCount(fieldNum)
        != IntConvertor::convert(field.getString()) )
      throw RepeatingGroupCountMismatch(fieldNum);
    }
  }

  /// Check if a message has all required fields.
  void checkHasRequired
  ( const FieldMap& header, const FieldMap& body, const FieldMap& trailer,
    const MsgType& msgType ) const
  throw( RequiredTagMissing )
  {
    NonBodyFields::const_iterator iNBF;
    for( iNBF = m_headerFields.begin(); iNBF != m_headerFields.end(); ++iNBF )
    {
      if( iNBF->second == true && !header.isSetField(iNBF->first) )
        throw RequiredTagMissing( iNBF->first );
    }

    for( iNBF = m_trailerFields.begin(); iNBF != m_trailerFields.end(); ++iNBF )
    {
      if( iNBF->second == true && !trailer.isSetField(iNBF->first) )
        throw RequiredTagMissing( iNBF->first );
    }

    MsgTypeToField::const_iterator iM
      = m_requiredFields.find( msgType.getString() );
    if ( iM == m_requiredFields.end() ) return ;

    const MsgFields& fields = iM->second;
    MsgFields::const_iterator iF;
    for( iF = fields.begin(); iF != fields.end(); ++iF )
    {
      if( !body.isSetField(*iF) )
        throw RequiredTagMissing( *iF );
    }

    FieldMap::g_const_iterator groups;
    for( groups = body.g_begin(); groups != body.g_end(); ++groups )
    {
      int delim;
      const DataDictionary* DD = 0;
      int field = groups->first;
      if( getGroup( msgType.getValue(), field, delim, DD ) )
      {
        std::vector<FieldMap*>::const_iterator group;
        for( group = groups->second.begin(); group != groups->second.end(); ++group )
          DD->checkHasRequired( **group, **group, **group, msgType );
      }
    }
  }

  int lookupXMLFieldNumber( DOMDocument*, DOMNode* ) const;
  int lookupXMLFieldNumber( DOMDocument*, const std::string& name ) const;
  int addXMLComponentFields( DOMDocument*, DOMNode*, const std::string& msgtype, DataDictionary&, bool );
  void addXMLGroup( DOMDocument*, DOMNode*, const std::string& msgtype, DataDictionary&, bool );
  TYPE::Type XMLTypeToType( const std::string& xmlType ) const;

  bool m_hasVersion;
  bool m_checkFieldsOutOfOrder;
  bool m_checkFieldsHaveValues;
  bool m_checkUserDefinedFields;
<<<<<<< HEAD
  bool m_allowUnknownMessageFields;
=======
  bool m_storeMsgFieldsOrder;
>>>>>>> ac49425e
  BeginString m_beginString;
  MsgTypeToField m_messageFields;
  MsgTypeToField m_requiredFields;
  MsgTypes m_messages;
  Fields m_fields;
  OrderedFields m_orderedFields;
  mutable OrderedFieldsArray m_orderedFieldsArray;
  NonBodyFields m_headerFields;
  NonBodyFields m_trailerFields;
  FieldTypes m_fieldTypes;
  FieldToValue m_fieldValues;
  FieldToName m_fieldNames;
  NameToField m_names;
  ValueToName m_valueNames;
  FieldToGroup m_groups;
  MsgFields m_dataFields;
  OrderedFields m_headerOrderedFields;
  mutable OrderedFieldsArray m_headerOrder;
  OrderedFields m_trailerOrderedFields;
  mutable OrderedFieldsArray m_trailerOrder;
  MsgTypeToOrderedFields m_messageOrderedFields;
};
}

#endif //FIX_DATADICTIONARY_H<|MERGE_RESOLUTION|>--- conflicted
+++ resolved
@@ -361,16 +361,12 @@
   { m_checkFieldsHaveValues = value; }
   void checkUserDefinedFields( bool value )
   { m_checkUserDefinedFields = value; }
-<<<<<<< HEAD
   void allowUnknownMsgFields( bool value )
   { m_allowUnknownMessageFields = value; }
-=======
   void preserveMessageFieldsOrder( bool value )
   { m_storeMsgFieldsOrder = value; }
-
   bool isMessageFieldsOrderPreserved() const
   { return m_storeMsgFieldsOrder; }
->>>>>>> ac49425e
 
   /// Validate a message.
   static void validate( const Message& message,
@@ -587,11 +583,9 @@
   bool m_checkFieldsOutOfOrder;
   bool m_checkFieldsHaveValues;
   bool m_checkUserDefinedFields;
-<<<<<<< HEAD
   bool m_allowUnknownMessageFields;
-=======
   bool m_storeMsgFieldsOrder;
->>>>>>> ac49425e
+  
   BeginString m_beginString;
   MsgTypeToField m_messageFields;
   MsgTypeToField m_requiredFields;
