/* -*- C++ -*- */

/****************************************************************************
** Copyright (c) 2001-2014
**
** This file is part of the QuickFIX FIX Engine
**
** This file may be distributed under the terms of the quickfixengine.org
** license as defined by quickfixengine.org and appearing in the file
** LICENSE included in the packaging of this file.
**
** This file is provided AS IS with NO WARRANTY OF ANY KIND, INCLUDING THE
** WARRANTY OF DESIGN, MERCHANTABILITY AND FITNESS FOR A PARTICULAR PURPOSE.
**
** See http://www.quickfixengine.org/LICENSE for licensing information.
**
** Contact ask@quickfixengine.org if any conditions of this licensing are
** not clear to you.
**
****************************************************************************/

#ifndef FIX_MESSAGE
#define FIX_MESSAGE

#ifdef _MSC_VER
#pragma warning( disable: 4786 )
#endif

#include "FieldMap.h"
#include "Fields.h"
#include "Group.h"
#include "SessionID.h"
#include "DataDictionary.h"
#include "Values.h"
#include <vector>
#include <memory>

namespace FIX
{

class Header : public FieldMap 
{
  enum { REQUIRED_FIELDS = 8 };

public:
  Header() : FieldMap( message_order( message_order::header ), REQUIRED_FIELDS )
  {}

  Header(const message_order & order) : FieldMap(order)
  {}
};

class Trailer : public FieldMap 
{
  enum { REQUIRED_FIELDS = 1 };

public:
  Trailer() : FieldMap( message_order( message_order::trailer ), REQUIRED_FIELDS )
  {}

  Trailer(const message_order & order) : FieldMap(order)
  {}
};

/**
 * Base class for all %FIX messages.
 *
 * A message consists of three field maps.  One for the header, the body,
 * and the trailer.
 */
class Message : public FieldMap
{
  friend class DataDictionary;
  friend class Session;

  enum field_type { header, body, trailer };

public:
  Message();

  /// Construct message with a specified order of fields
  Message( const message_order& hdrOrder, const message_order& trlOrder,  const message_order& order);

  /// Construct a message from a string
  Message( const std::string& string, bool validate = true )
  throw( InvalidMessage );

  /// Construct a message from a string using a data dictionary
  Message( const std::string& string, const FIX::DataDictionary& dataDictionary,
           bool validate = true )
  throw( InvalidMessage );

  /// Construct a message from a string using a session and application data dictionary
  Message( const std::string& string, const FIX::DataDictionary& sessionDataDictionary,
           const FIX::DataDictionary& applicationDataDictionary, bool validate = true )
  throw( InvalidMessage );

<<<<<<< HEAD
  /// Construct a message from a string using a data dictionary
  Message( const message_order& hdrOrder, const message_order& trlOrder,  const message_order& order, const std::string& string, const FIX::DataDictionary& dataDictionary,
           bool validate = true )
  throw( InvalidMessage );

  /// Construct a message from a string using a session and application data dictionary
  Message( const message_order& hdrOrder, const message_order& trlOrder,  const message_order& order, const std::string& string, const FIX::DataDictionary& sessionDataDictionary,
           const FIX::DataDictionary& applicationDataDictionary, bool validate = true )
  throw( InvalidMessage );

  Message( const Message& copy )
  : FieldMap( copy )
  {
    m_header = copy.m_header;
    m_trailer = copy.m_trailer;
    m_validStructure = copy.m_validStructure;
    m_tag = copy.m_tag;
#ifdef HAVE_EMX
    m_subMsgType = copy.m_subMsgType;
#endif
  }
=======
  Message( const Message& copy );

  ~Message();
>>>>>>> 72600ccd

  /// Set global data dictionary for encoding messages into XML
  static bool InitializeXML( const std::string& string );

  void addGroup( const FIX::Group& group )
  { FieldMap::addGroup( group.field(), group ); }

  void replaceGroup( unsigned num, const FIX::Group& group )
  { FieldMap::replaceGroup( num, group.field(), group ); }

  Group& getGroup( unsigned num, FIX::Group& group ) const throw( FieldNotFound )
  { group.clear();
    return static_cast < Group& >
      ( FieldMap::getGroup( num, group.field(), group ) );
  }

  void removeGroup( unsigned num, const FIX::Group& group )
  { FieldMap::removeGroup( num, group.field() ); }
  void removeGroup( const FIX::Group& group )
  { FieldMap::removeGroup( group.field() ); }

  bool hasGroup( const FIX::Group& group ) const
  { return FieldMap::hasGroup( group.field() ); }
  bool hasGroup( unsigned num, const FIX::Group& group ) const
  { return FieldMap::hasGroup( num, group.field() ); }

protected:
  // Constructor for derived classes
  Message( const BeginString& beginString, const MsgType& msgType );

public:
  /// Get a string representation of the message
  std::string toString( int beginStringField = FIELD::BeginString,
                        int bodyLengthField = FIELD::BodyLength,
                        int checkSumField = FIELD::CheckSum ) const;
  /// Get a string representation without making a copy
  std::string& toString( std::string&,
                         int beginStringField = FIELD::BeginString,
                         int bodyLengthField = FIELD::BodyLength, 
                         int checkSumField = FIELD::CheckSum ) const;
  /// Get a XML representation of the message
  std::string toXML() const;
  /// Get a XML representation without making a copy
  std::string& toXML( std::string& ) const;

  /**
   * Add header informations depending on a source message.
   * This can be used to add routing informations like OnBehalfOfCompID
   * and DeliverToCompID to a message.
   */
  void reverseRoute( const Header& );

  /**
   * Set a message based on a string representation
   * This will fill in the fields on the message by parsing out the string
   * that is passed in.  It will return true on success and false
   * on failure.
   */
  void setString( const std::string& string )
  throw( InvalidMessage )
  { setString(string, true); }
  void setString( const std::string& string, bool validate )
  throw( InvalidMessage )
  { setString(string, validate, 0); }
  void setString( const std::string& string,
                  bool validate,
                  const FIX::DataDictionary* pDataDictionary )
  throw( InvalidMessage )
  { setString(string, validate, pDataDictionary, pDataDictionary); }

  void setString( const std::string& string,
                  bool validate,
                  const FIX::DataDictionary* pSessionDataDictionary,
                  const FIX::DataDictionary* pApplicationDataDictionary )
  throw( InvalidMessage );

  void setGroup( const std::string& msg, const FieldBase& field,
                 const std::string& string, std::string::size_type& pos,
                 FieldMap& map, const DataDictionary& dataDictionary );

  /**
   * Set a messages header from a string
   * This is an optimization that can be used to get useful information
   * from the header of a FIX string without parsing the whole thing.
   */
  bool setStringHeader( const std::string& string );

  /// Getter for the message header
  const Header& getHeader() const { return m_header; }
  /// Mutable getter for the message header
  Header& getHeader() { return m_header; }
  /// Getter for the message trailer
  const Trailer& getTrailer() const { return m_trailer; }
  /// Mutable getter for the message trailer
  Trailer& getTrailer() { return m_trailer; }

  bool hasValidStructure(int& tag) const
  { tag = m_tag;
    return m_validStructure;
  }

  int bodyLength( int beginStringField = FIELD::BeginString, 
                  int bodyLengthField = FIELD::BodyLength, 
                  int checkSumField = FIELD::CheckSum ) const
  { return m_header.calculateLength(beginStringField, bodyLengthField, checkSumField)
           + calculateLength(beginStringField, bodyLengthField, checkSumField)
           + m_trailer.calculateLength(beginStringField, bodyLengthField, checkSumField);
  }

  int checkSum( int checkSumField = FIELD::CheckSum ) const
  { return ( m_header.calculateTotal(checkSumField)
             + calculateTotal(checkSumField)
             + m_trailer.calculateTotal(checkSumField) ) % 256;
  }

  bool isAdmin() const
  { 
    MsgType msgType;
    if( m_header.getFieldIfSet( msgType ) )
      return isAdminMsgType( msgType );
    return false;
  }

  bool isApp() const
  { 
    MsgType msgType;
    if( m_header.getFieldIfSet( msgType ) )
      return !isAdminMsgType( msgType );
    return false;
  }

  bool isEmpty()
  { return m_header.isEmpty() && FieldMap::isEmpty() && m_trailer.isEmpty(); }

  void clear()
  { 
    m_tag = 0;
    m_validStructure = true;
    m_header.clear();
    FieldMap::clear();
    m_trailer.clear();
  }

  static bool isAdminMsgType( const MsgType& msgType )
  { if ( msgType.getValue().length() != 1 ) return false;
    return strchr
           ( "0A12345",
             msgType.getValue().c_str() [ 0 ] ) != 0;
  }

  static ApplVerID toApplVerID(const BeginString& value)
  {
    if( value == BeginString_FIX40 )
      return ApplVerID(ApplVerID_FIX40);
    if( value == BeginString_FIX41 )
      return ApplVerID(ApplVerID_FIX41);
    if( value == BeginString_FIX42 )
      return ApplVerID(ApplVerID_FIX42);
    if( value == BeginString_FIX43 )
      return ApplVerID(ApplVerID_FIX43);
    if( value == BeginString_FIX44 )
      return ApplVerID(ApplVerID_FIX44);
    if( value == BeginString_FIX50 )
      return ApplVerID(ApplVerID_FIX50);
    if( value == "FIX.5.0SP1" )
      return ApplVerID(ApplVerID_FIX50SP1);
    if( value == "FIX.5.0SP2" )
      return ApplVerID(ApplVerID_FIX50SP2);
    return ApplVerID(ApplVerID(value));
  }

  static BeginString toBeginString( const ApplVerID& applVerID )
  {
    if( applVerID == ApplVerID_FIX40 )
      return BeginString(BeginString_FIX40);
    else if( applVerID == ApplVerID_FIX41 )
      return BeginString(BeginString_FIX41);
    else if( applVerID == ApplVerID_FIX42 )
      return BeginString(BeginString_FIX42);
    else if( applVerID == ApplVerID_FIX43 )
      return BeginString(BeginString_FIX43);
    else if( applVerID == ApplVerID_FIX44 )
      return BeginString(BeginString_FIX44);
    else if( applVerID == ApplVerID_FIX50 )
      return BeginString(BeginString_FIX50);
    else if( applVerID == ApplVerID_FIX50SP1 )
      return BeginString(BeginString_FIX50);
    else if( applVerID == ApplVerID_FIX50SP2 )
      return BeginString(BeginString_FIX50);
    else
      return BeginString("");
  }

  static bool isHeaderField( int field );
  static bool isHeaderField( const FieldBase& field,
                             const DataDictionary* pD = 0 );

  static bool isTrailerField( int field );
  static bool isTrailerField( const FieldBase& field,
                              const DataDictionary* pD = 0 );

  /// Returns the session ID of the intended recipient
  SessionID getSessionID( const std::string& qualifier = "" ) const
  throw( FieldNotFound );
  /// Sets the session ID of the intended recipient
  void setSessionID( const SessionID& sessionID );

#ifdef HAVE_EMX
  void  setSubMessageType(const std::string & subMsgType) { m_subMsgType.assign(subMsgType); }
  const std::string & getSubMessageType() const { return m_subMsgType; }
#endif

private:
  FieldBase extractField( 
    const std::string& string, std::string::size_type& pos,
    const DataDictionary* pSessionDD = 0, const DataDictionary* pAppDD = 0,
    const Group* pGroup = 0) const;

  static bool IsDataField( 
    int field, 
    const DataDictionary* pSessionDD, 
    const DataDictionary* pAppDD )
  {
    if( (pSessionDD && pSessionDD->isDataField( field )) ||
        (pAppDD && pAppDD != pSessionDD && pAppDD->isDataField( field )) )
    {
      return true;
    }

    return false;
  }

  void validate() const;
  std::string toXMLFields(const FieldMap& fields, int space) const;

protected:
  mutable Header m_header;
  mutable Trailer m_trailer;
  bool m_validStructure;
  int m_tag;
#ifdef HAVE_EMX
  std::string m_subMsgType;
#endif
  static std::auto_ptr<DataDictionary> s_dataDictionary;
};
/*! @} */

inline std::ostream& operator <<
( std::ostream& stream, const Message& message )
{
  std::string str;
  stream << message.toString( str );
  return stream;
}

/// Parse the type of a message from a string.
inline MsgType identifyType( const std::string& message )
throw( MessageParseError )
{
  std::string::size_type pos = message.find( "\001" "35=" );
  if ( pos == std::string::npos ) throw MessageParseError();

  std::string::size_type startValue = pos + 4;
  std::string::size_type soh = message.find_first_of( '\001', startValue );
  if ( soh == std::string::npos ) throw MessageParseError();

  std::string value = message.substr( startValue, soh - startValue );
  return MsgType( value );
}
}

#endif //FIX_MESSAGE<|MERGE_RESOLUTION|>--- conflicted
+++ resolved
@@ -95,7 +95,6 @@
            const FIX::DataDictionary& applicationDataDictionary, bool validate = true )
   throw( InvalidMessage );
 
-<<<<<<< HEAD
   /// Construct a message from a string using a data dictionary
   Message( const message_order& hdrOrder, const message_order& trlOrder,  const message_order& order, const std::string& string, const FIX::DataDictionary& dataDictionary,
            bool validate = true )
@@ -106,22 +105,9 @@
            const FIX::DataDictionary& applicationDataDictionary, bool validate = true )
   throw( InvalidMessage );
 
-  Message( const Message& copy )
-  : FieldMap( copy )
-  {
-    m_header = copy.m_header;
-    m_trailer = copy.m_trailer;
-    m_validStructure = copy.m_validStructure;
-    m_tag = copy.m_tag;
-#ifdef HAVE_EMX
-    m_subMsgType = copy.m_subMsgType;
-#endif
-  }
-=======
   Message( const Message& copy );
 
   ~Message();
->>>>>>> 72600ccd
 
   /// Set global data dictionary for encoding messages into XML
   static bool InitializeXML( const std::string& string );
