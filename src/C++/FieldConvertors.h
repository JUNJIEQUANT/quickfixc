--- conflicted
+++ resolved
@@ -237,9 +237,7 @@
 /// Converts double to/from a string
 struct DoubleConvertor
 {
-
 private:
-
   static double fast_strtod( const char * buffer, int size, int * processed_chars );
 
   static int fast_dtoa( char * buffer, int size, double value );
@@ -247,7 +245,6 @@
   static int fast_fixed_dtoa( char * buffer, int size, double value ); 
 
 public:
-
   static const int SIGNIFICANT_DIGITS = 15;
   static const int BUFFFER_SIZE = 32;
 
@@ -427,45 +424,38 @@
   }
 };
 
+enum PRECISION
+{
+  SECONDS = 0,
+  MILLISECONDS = 3,
+  MICROSECONDS = 6,
+  NANOSECONDS = 9
+};
+
 /// Converts a UtcTimeStamp to/from a string
 struct UtcTimeStampConvertor
 {
   // Millisecond example of outout:
   // 20160210-16:42:56.031
 
-  enum PRECISION
-  {
-    SECONDS = 0,
-    MILLISECONDS = 3,
-    MICROSECONDS = 6,
-    NANOSECONDS = 9
-  };
-
-
   static std::string convert( const UtcTimeStamp& value,
                              bool showMilliseconds = false)
-      throw( FieldConvertError )
+  throw( FieldConvertError )
   {
     PRECISION minortimePrecision = (showMilliseconds ? PRECISION::MILLISECONDS : PRECISION::SECONDS);
     return convertWithPrecision(value, minortimePrecision);
   }
 
   static std::string convertWithPrecision( const UtcTimeStamp& value,
-                                           PRECISION minortimePrecision)
-  throw( FieldConvertError )
-  {
-<<<<<<< HEAD
-    int year, month, day, hour, minute, second, millis;
-=======
-    char result[ 18 + 1 + minortimePrecision ];
-
-    int year, month, day, hour, minute, second, nanosecond;
->>>>>>> a23382c5
+                                           PRECISION precision)
+  throw( FieldConvertError )
+  {
+    int year, month, day, hour, minute, second, nanos;
 
     value.getYMD( year, month, day );
-    value.getHMS( hour, minute, second, nanosecond );
-
-    char result[ 17+4 ];
+    value.getHMS( hour, minute, second, nanos );
+
+    char result[ 17 + 1 + NANOSECONDS ];
 
     integer_to_string_padded( result, 4, year );
     integer_to_string_padded( result + 4, 2, month );
@@ -477,30 +467,27 @@
     result[14] = ':';
     integer_to_string_padded( result + 15, 2, second );
 
-    if( minortimePrecision != SECONDS )
+    if( precision > SECONDS )
     {
       result[17] = '.';
-<<<<<<< HEAD
-      if( integer_to_string_padded ( result + 18, 3, millis )
-          != result + 18 )
+      if( precision == MILLISECONDS )
       {
-        throw FieldConvertError();
+        integer_to_string_padded( result + 18, MILLISECONDS, nanos / 1000000 );
+        return std::string( result, 17 + 1 + MILLISECONDS );
       }
-    }
-
-    return std::string( result, showMilliseconds ? sizeof( result ) : 17 );
-=======
-
-      if (minortimePrecision == MILLISECONDS)
-        integer_to_string_padded(result + 18, 4, value.getMillisecond(), 3);
-      else if (minortimePrecision == MICROSECONDS)
-        integer_to_string_padded(result + 18, 7, value.getMicrosecond(), 6);
-      else if (minortimePrecision == NANOSECONDS)
-        integer_to_string_padded(result + 18, 10, value.getNanosecond(), 9);
-    }
-
-    return std::string(result);
->>>>>>> a23382c5
+      else if( precision == MICROSECONDS )
+      {
+        integer_to_string_padded( result + 18, MICROSECONDS, nanos / 1000);
+        return std::string( result, 17 + 1 + MICROSECONDS );
+      }
+      else if( precision == NANOSECONDS )
+      {
+        integer_to_string_padded( result + 18, NANOSECONDS, nanos);
+        return std::string( result, 17 + 1 + NANOSECONDS );
+      }
+    }
+
+    return std::string( result, 17 );
   }
 
   static UtcTimeStamp convert( const std::string& value,
@@ -637,33 +624,24 @@
 /// Converts a UtcTimeOnly to/from a string
 struct UtcTimeOnlyConvertor
 {
-
-
   static std::string convert( const UtcTimeOnly& value,
                               bool showMilliseconds = false)
   throw( FieldConvertError )
   {
-<<<<<<< HEAD
     int hour, minute, second, millis;
     value.getHMS( hour, minute, second, millis );
-=======
-    UtcTimeStampConvertor::PRECISION minortimePrecision = (showMilliseconds ? UtcTimeStampConvertor::PRECISION::MILLISECONDS :
-                                                                              UtcTimeStampConvertor::PRECISION::SECONDS);
-    return convertWithPrecision(value, minortimePrecision);
+    PRECISION precision = (showMilliseconds ? PRECISION::MILLISECONDS : PRECISION::SECONDS);
+    return convertWithPrecision(value, precision);
   }
 
   static std::string convertWithPrecision( const UtcTimeOnly& value,
-                                           UtcTimeStampConvertor::PRECISION minortimePrecision)
-  throw( FieldConvertError )
-  {
-    char result[ 9 + 1 + minortimePrecision ];
-    //char result[ 9+4 ];
-    int hour, minute, second, nanosecond;
-
-    value.getHMS( hour, minute, second, nanosecond );
->>>>>>> a23382c5
-
-    char result[ 8+4 ];
+                                           PRECISION precision)
+  throw( FieldConvertError )
+  {
+    int hour, minute, second, nanos;
+    value.getHMS( hour, minute, second, nanos );
+
+    char result[ 8 + 1 + NANOSECONDS ];
 
     integer_to_string_padded ( result, 2, hour );
     result[2] = ':';
@@ -671,28 +649,27 @@
     result[5] = ':';
     integer_to_string_padded ( result + 6, 2, second );
 
-    if( minortimePrecision != UtcTimeStampConvertor::PRECISION::SECONDS )
+    if( precision > SECONDS )
     {
       result[8] = '.';
-<<<<<<< HEAD
-      if( integer_to_string_padded ( result + 9, 3, millis )
-          != result + 9 )
-          throw FieldConvertError();
-    }
-
-    return std::string( result, showMilliseconds ? sizeof( result ) : 8 );
-=======
-
-      if (minortimePrecision == UtcTimeStampConvertor::PRECISION::MILLISECONDS)
-        integer_to_string_padded(result + 9, 4, value.getMillisecond(), 3);
-      else if (minortimePrecision == UtcTimeStampConvertor::PRECISION::MICROSECONDS)
-        integer_to_string_padded(result + 9, 7, value.getMicrosecond(), 6);
-      else if (minortimePrecision == UtcTimeStampConvertor::PRECISION::NANOSECONDS)
-        integer_to_string_padded(result + 9, 10, value.getNanosecond(), 9);
-    }
-
-    return std::string(result);
->>>>>>> a23382c5
+      if( precision == MILLISECONDS )
+      {
+        integer_to_string_padded( result + 9, MILLISECONDS, nanos / 1000000 );
+        return std::string( result, 8 + 1 + MILLISECONDS );
+      }
+      else if( precision == MICROSECONDS )
+      {
+        integer_to_string_padded( result + 9, MICROSECONDS, nanos / 1000);
+        return std::string( result, 8 + 1 + MICROSECONDS );
+      }
+      else if( precision == NANOSECONDS )
+      {
+        integer_to_string_padded( result + 9, NANOSECONDS, nanos);
+        return std::string( result, 8 + 1 + NANOSECONDS );
+      }
+    }
+
+    return std::string( result, 8 );
   }
 
   static UtcTimeOnly convert( const std::string& value )
@@ -813,20 +790,12 @@
     int year, month, day;
     value.getYMD( year, month, day );
 
-<<<<<<< HEAD
     char result[ 8 ];
 
     integer_to_string_padded( result, 4, year );
     integer_to_string_padded( result + 4, 2, month );
     integer_to_string_padded( result + 6, 2, day );
-
-    return std::string( result, sizeof( result ) );
-=======
-    integer_to_string_padded( result, 5, year, 4 );
-    integer_to_string_padded( result + 4, 3, month, 2 );
-    integer_to_string_padded( result + 6, 3, day, 2 );
     return std::string(result);
->>>>>>> a23382c5
   }
 
   static UtcDate convert( const std::string& value )
