--- conflicted
+++ resolved
@@ -49,7 +49,7 @@
   catch( ConfigError& )
   {
   m_globalLogCount--;
-  throw;  
+  throw;
   }
 }
 
@@ -57,7 +57,7 @@
 {
   if ( m_path.size() && m_backupPath.size() )
     return new FileLog( m_path, m_backupPath, s );
-  if ( m_path.size() ) 
+  if ( m_path.size() )
     return new FileLog( m_path, s );
 
   std::string path;
@@ -80,7 +80,7 @@
     {
       delete pLog;
       m_globalLogCount = 0;
-    }  
+    }
   }
   else
   {
@@ -89,37 +89,21 @@
 }
 
 FileLog::FileLog( const std::string& path )
-<<<<<<< HEAD
-: m_timestampPrecison( 3 )
-=======
->>>>>>> b08f18ff
 {
   init( path, path, "GLOBAL" );
 }
 
 FileLog::FileLog( const std::string& path, const std::string& backupPath )
-<<<<<<< HEAD
-: m_timestampPrecison( 3 )
-=======
->>>>>>> b08f18ff
 {
   init( path, backupPath, "GLOBAL" );
 }
 
 FileLog::FileLog( const std::string& path, const SessionID& s )
-<<<<<<< HEAD
-: m_timestampPrecison( 3 )
-=======
->>>>>>> b08f18ff
 {
   init( path, path, generatePrefix(s) );
 }
 
 FileLog::FileLog( const std::string& path, const std::string& backupPath, const SessionID& s )
-<<<<<<< HEAD
-: m_timestampPrecison( 3 )
-=======
->>>>>>> b08f18ff
 {
   init( path, backupPath, generatePrefix(s) );
 }
@@ -143,7 +127,7 @@
 }
 
 void FileLog::init( std::string path, std::string backupPath, const std::string& prefix )
-{  
+{
   file_mkdir( path.c_str() );
   file_mkdir( backupPath.c_str() );
 
@@ -189,7 +173,7 @@
   {
     std::stringstream messagesFileName;
     std::stringstream eventFileName;
- 
+
     messagesFileName << m_fullBackupPrefix << "messages.backup." << ++i << ".log";
     eventFileName << m_fullBackupPrefix << "event.backup." << i << ".log";
     FILE* messagesLogFile = file_fopen( messagesFileName.str().c_str(), "r" );
@@ -203,7 +187,7 @@
       m_event.open( m_eventFileName.c_str(), std::ios::out | std::ios::trunc );
       return;
     }
-    
+
     if( messagesLogFile != NULL ) file_fclose( messagesLogFile );
     if( eventLogFile != NULL ) file_fclose( eventLogFile );
   }
