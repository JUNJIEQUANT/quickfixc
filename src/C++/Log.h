--- conflicted
+++ resolved
@@ -115,22 +115,14 @@
 class ScreenLog : public Log
 {
 public:
-  ScreenLog( bool incoming, bool outgoing, bool event ) 
+  ScreenLog( bool incoming, bool outgoing, bool event )
 : m_prefix( "GLOBAL" ),
-<<<<<<< HEAD
-  m_incoming( incoming ), m_outgoing( outgoing ), m_event( event ), m_timestampPrecison( 3 ) {}
-=======
   m_incoming( incoming ), m_outgoing( outgoing ), m_event( event ) {}
->>>>>>> b08f18ff
 
   ScreenLog( const SessionID& sessionID,
              bool incoming, bool outgoing, bool event )
 : m_prefix( sessionID.toString() ),
-<<<<<<< HEAD
-  m_incoming( incoming ), m_outgoing( outgoing ), m_event( event ), m_timestampPrecison( 3 ) {}
-=======
   m_incoming( incoming ), m_outgoing( outgoing ), m_event( event ) {}
->>>>>>> b08f18ff
 
   void clear() {}
   void backup() {}
@@ -140,11 +132,7 @@
     if ( !m_incoming ) return ;
     Locker l( s_mutex );
     m_time.setCurrent();
-<<<<<<< HEAD
-    std::cout << "<" << UtcTimeStampConvertor::convert(m_time, m_timestampPrecison)
-=======
     std::cout << "<" << UtcTimeStampConvertor::convert(m_time, 9)
->>>>>>> b08f18ff
               << ", " << m_prefix
               << ", " << "incoming>" << std::endl
               << "  (" << value << ")" << std::endl;
@@ -155,11 +143,7 @@
     if ( !m_outgoing ) return ;
     Locker l( s_mutex );
     m_time.setCurrent();
-<<<<<<< HEAD
-    std::cout << "<" << UtcTimeStampConvertor::convert(m_time, m_timestampPrecison)
-=======
     std::cout << "<" << UtcTimeStampConvertor::convert(m_time, 9)
->>>>>>> b08f18ff
               << ", " << m_prefix
               << ", " << "outgoing>" << std::endl
               << "  (" << value << ")" << std::endl;
@@ -170,30 +154,12 @@
     if ( !m_event ) return ;
     Locker l( s_mutex );
     m_time.setCurrent();
-<<<<<<< HEAD
-    std::cout << "<" << UtcTimeStampConvertor::convert(m_time, m_timestampPrecison)
-=======
     std::cout << "<" << UtcTimeStampConvertor::convert(m_time, 9)
->>>>>>> b08f18ff
               << ", " << m_prefix
               << ", " << "event>" << std::endl
               << "  (" << value << ")" << std::endl;
   }
 
-<<<<<<< HEAD
-  bool getMillisecondsInTimeStamp() const
-  { return (m_timestampPrecison == 3); }
-
-  void setMillisecondsInTimeStamp ( bool value )
-  {
-    if (value)
-      m_timestampPrecison = 3;
-    else
-      m_timestampPrecison = 0;
-  }
-
-=======
->>>>>>> b08f18ff
 private:
   std::string m_prefix;
   UtcTimeStamp m_time;
@@ -201,10 +167,6 @@
   bool m_outgoing;
   bool m_event;
   static Mutex s_mutex;
-<<<<<<< HEAD
-  int m_timestampPrecison;
-=======
->>>>>>> b08f18ff
 };
 }
 
