/****************************************************************************
** Copyright (c) 2001-2014
**
** This file is part of the QuickFIX FIX Engine
**
** This file may be distributed under the terms of the quickfixengine.org
** license as defined by quickfixengine.org and appearing in the file
** LICENSE included in the packaging of this file.
**
** This file is provided AS IS with NO WARRANTY OF ANY KIND, INCLUDING THE
** WARRANTY OF DESIGN, MERCHANTABILITY AND FITNESS FOR A PARTICULAR PURPOSE.
**
** See http://www.quickfixengine.org/LICENSE for licensing information.
**
** Contact ask@quickfixengine.org if any conditions of this licensing are
** not clear to you.
**
****************************************************************************/

#ifdef _MSC_VER
#include "stdafx.h"
#else
#include "config.h"
#endif

#include "FieldTypes.h"

#ifdef HAVE_FTIME
# include <sys/timeb.h>
#endif

#ifdef __MACH__
# include <mach/clock.h>
# include <mach/mach.h>
#endif

namespace FIX {

DateTime DateTime::nowUtc()
{
<<<<<<< HEAD
#if defined( HAVE_CLOCK_GETTIME )
    struct timespec tspec;
    clock_gettime(CLOCK_REALTIME, &tspec );
    return fromUtcTimeT( static_cast<time_t>(tspec.tv_sec), static_cast<int>(tspec.tv_nsec));
#elif defined( __MACH__ )
    struct timespec ts;
    clock_serv_t cclock;
    mach_timespec_t mts;

    host_get_clock_service(mach_host_self(), CALENDAR_CLOCK, &cclock);
    clock_get_time(cclock, &mts);
    mach_port_deallocate(mach_task_self(), cclock);

    ts.tv_sec = mts.tv_sec;
    ts.tv_nsec = mts.tv_nsec;
    return fromUtcTimeT(static_cast<time_t>(ts.tv_sec), static_cast<int>(ts.tv_nsec));
#elif defined( HAVE_FTIME )
    timeb tb;
    ftime (&tb);
    return fromUtcTimeT (tb.time,  static_cast<int>(tb.millitm * NANOSECONDS_PER_MILLISECOND));
#elif defined( _POSIX_SOURCE )
    struct timeval tv;
    gettimeofday (&tv, 0);
    return fromUtcTimeT( tv.tv_sec,  static_cast<int>(tv.tv_usec * NANOSECONDS_PER_MICROSECOND) );
=======
#if defined( _POSIX_SOURCE )
    struct timeval tv;
    gettimeofday (&tv, 0);
    return fromUtcTimeT( tv.tv_sec, tv.tv_usec, 6 );
#elif defined( HAVE_FTIME )
    timeb tb;
    ftime (&tb);
    return fromUtcTimeT (tb.time, tb.millitm);
>>>>>>> ac49425e
#else
    return fromUtcTimeT( ::time (0), 0 );
#endif
}

DateTime DateTime::nowLocal()
{
<<<<<<< HEAD
#if defined( HAVE_CLOCK_GETTIME )
    struct timespec tspec;
    clock_gettime(CLOCK_REALTIME, &tspec );
    return fromLocalTimeT( static_cast<time_t>(tspec.tv_sec),  static_cast<int>(tspec.tv_nsec));
#elif defined( __MACH__ )
    struct timespec ts;
    clock_serv_t cclock;
    mach_timespec_t mts;

    host_get_clock_service(mach_host_self(), CALENDAR_CLOCK, &cclock);
    clock_get_time(cclock, &mts);
    mach_port_deallocate(mach_task_self(), cclock);

    ts.tv_sec = mts.tv_sec;
    ts.tv_nsec = mts.tv_nsec;
    return fromUtcTimeT(static_cast<time_t>(ts.tv_sec), static_cast<int>(ts.tv_nsec));
#elif defined( HAVE_FTIME )
    timeb tb;
    ftime (&tb);
    return fromLocalTimeT( tb.time,  static_cast<int>(tb.millitm * NANOSECONDS_PER_MILLISECOND));
#elif defined( _POSIX_SOURCE )
    struct timeval tv;
    gettimeofday (&tv, 0);
    return fromLocalTimeT( tv.tv_sec,  static_cast<int>(tv.tv_usec * NANOSECONDS_PER_MICROSECOND) );
=======
#if defined( _POSIX_SOURCE )
    struct timeval tv;
    gettimeofday (&tv, 0);
    return fromLocalTimeT( tv.tv_sec, tv.tv_usec, 6 );
#elif defined( HAVE_FTIME )
    timeb tb;
    ftime (&tb);
    return fromLocalTimeT( tb.time, tb.millitm );
>>>>>>> ac49425e
#else
    return fromLocalTimeT( ::time (0), 0 );
#endif
}

}<|MERGE_RESOLUTION|>--- conflicted
+++ resolved
@@ -29,41 +29,10 @@
 # include <sys/timeb.h>
 #endif
 
-#ifdef __MACH__
-# include <mach/clock.h>
-# include <mach/mach.h>
-#endif
-
 namespace FIX {
 
 DateTime DateTime::nowUtc()
 {
-<<<<<<< HEAD
-#if defined( HAVE_CLOCK_GETTIME )
-    struct timespec tspec;
-    clock_gettime(CLOCK_REALTIME, &tspec );
-    return fromUtcTimeT( static_cast<time_t>(tspec.tv_sec), static_cast<int>(tspec.tv_nsec));
-#elif defined( __MACH__ )
-    struct timespec ts;
-    clock_serv_t cclock;
-    mach_timespec_t mts;
-
-    host_get_clock_service(mach_host_self(), CALENDAR_CLOCK, &cclock);
-    clock_get_time(cclock, &mts);
-    mach_port_deallocate(mach_task_self(), cclock);
-
-    ts.tv_sec = mts.tv_sec;
-    ts.tv_nsec = mts.tv_nsec;
-    return fromUtcTimeT(static_cast<time_t>(ts.tv_sec), static_cast<int>(ts.tv_nsec));
-#elif defined( HAVE_FTIME )
-    timeb tb;
-    ftime (&tb);
-    return fromUtcTimeT (tb.time,  static_cast<int>(tb.millitm * NANOSECONDS_PER_MILLISECOND));
-#elif defined( _POSIX_SOURCE )
-    struct timeval tv;
-    gettimeofday (&tv, 0);
-    return fromUtcTimeT( tv.tv_sec,  static_cast<int>(tv.tv_usec * NANOSECONDS_PER_MICROSECOND) );
-=======
 #if defined( _POSIX_SOURCE )
     struct timeval tv;
     gettimeofday (&tv, 0);
@@ -72,7 +41,6 @@
     timeb tb;
     ftime (&tb);
     return fromUtcTimeT (tb.time, tb.millitm);
->>>>>>> ac49425e
 #else
     return fromUtcTimeT( ::time (0), 0 );
 #endif
@@ -80,32 +48,6 @@
 
 DateTime DateTime::nowLocal()
 {
-<<<<<<< HEAD
-#if defined( HAVE_CLOCK_GETTIME )
-    struct timespec tspec;
-    clock_gettime(CLOCK_REALTIME, &tspec );
-    return fromLocalTimeT( static_cast<time_t>(tspec.tv_sec),  static_cast<int>(tspec.tv_nsec));
-#elif defined( __MACH__ )
-    struct timespec ts;
-    clock_serv_t cclock;
-    mach_timespec_t mts;
-
-    host_get_clock_service(mach_host_self(), CALENDAR_CLOCK, &cclock);
-    clock_get_time(cclock, &mts);
-    mach_port_deallocate(mach_task_self(), cclock);
-
-    ts.tv_sec = mts.tv_sec;
-    ts.tv_nsec = mts.tv_nsec;
-    return fromUtcTimeT(static_cast<time_t>(ts.tv_sec), static_cast<int>(ts.tv_nsec));
-#elif defined( HAVE_FTIME )
-    timeb tb;
-    ftime (&tb);
-    return fromLocalTimeT( tb.time,  static_cast<int>(tb.millitm * NANOSECONDS_PER_MILLISECOND));
-#elif defined( _POSIX_SOURCE )
-    struct timeval tv;
-    gettimeofday (&tv, 0);
-    return fromLocalTimeT( tv.tv_sec,  static_cast<int>(tv.tv_usec * NANOSECONDS_PER_MICROSECOND) );
-=======
 #if defined( _POSIX_SOURCE )
     struct timeval tv;
     gettimeofday (&tv, 0);
@@ -114,7 +56,6 @@
     timeb tb;
     ftime (&tb);
     return fromLocalTimeT( tb.time, tb.millitm );
->>>>>>> ac49425e
 #else
     return fromLocalTimeT( ::time (0), 0 );
 #endif
