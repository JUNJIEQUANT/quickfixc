--- conflicted
+++ resolved
@@ -112,15 +112,11 @@
 if test `uname` == SunOS; then
    	SHAREDFLAGS="$TBB_CFLAGS $BOOST_CFLAGS $STLPORT_CFLAGS $MYSQL_CFLAGS $POSTGRESQL_CFLAGS $XML_CPPFLAGS $XML_CFLAGS $JAVA_CFLAGS $RUBY_CFLAGS"
 else
-<<<<<<< HEAD
   if test `uname` == AIX; then
    	SHAREDFLAGS="$TBB_CFLAGS $BOOST_CFLAGS $STLPORT_CFLAGS $MYSQL_CFLAGS $POSTGRESQL_CFLAGS $XML_CPPFLAGS $XML_CFLAGS $JAVA_CFLAGS $PYTHON_CFLAGS $RUBY_CFLAGS"
   else
     SHAREDFLAGS="-Wall -ansi -Wpointer-arith -Wwrite-strings -Wno-overloaded-virtual $TBB_CFLAGS $BOOST_CFLAGS $STLPORT_CFLAGS $MYSQL_CFLAGS $POSTGRESQL_CFLAGS $XML_CPPFLAGS $XML_CFLAGS $PYTHON_CFLAGS $RUBY_CFLAGS"
   fi
-=======
-	SHAREDFLAGS="-Wall -ansi -Wpointer-arith -Wwrite-strings -Wno-overloaded-virtual $TBB_CFLAGS $BOOST_CFLAGS $STLPORT_CFLAGS $MYSQL_CFLAGS $POSTGRESQL_CFLAGS $XML_CPPFLAGS $XML_CFLAGS $RUBY_CFLAGS"
->>>>>>> 7a89252f
 fi
 
 CFLAGS="$CFLAGS $SHAREDFLAGS"
